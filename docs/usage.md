# Using Azure Kinect SDK

## Installation

<<<<<<< HEAD
If you aren't making changes to the SDK itself, you should use the binary distribution. On Windows this is currently available as an installer. The binaries will soon be available in NuGet and Debian packages as well.
=======
If you aren't making changes to the SDK itself, you should use a binary
distribution. On Windows, binaries are currently available as an MSI and a
NuGet package. On Linux, binaries are currently available as debian packages.
See below for installation instructions for each distribution mechanism. If
you would like a package that is not available please file an
[issue](https://github.com/microsoft/Azure-Kinect-Sensor-SDK/issues/new?assignees=&labels=Enhancement&template=feature-request--enhancement-.md&title=).
>>>>>>> a06d47fc

If you are making changes to the SDK, you can build your own copy of the SDK
from source. Follow the instruction in [building](building.md) for how to
build from source.

<<<<<<< HEAD
The installer will put all the needed headers, binaries, and tools in the location you choose (by default this is `C:\Program Files\Azure Kinect SDK version\sdk`).

If you want to build your own copy of the SDK, you can follow the instruction in [building](building.md) for how to build from source.
=======
### MSIs

The latest stable binaries are available for download as MSIs.

   Tag                                                                               | MSI
-------------------------------------------------------------------------------------|--------------------------------------------------------------------------------------------------------------------------------------------------
  [v1.1.1](https://github.com/Microsoft/Azure-Kinect-Sensor-SDK/releases/tag/v1.1.1) | [Azure Kinect SDK 1.1.1.msi](http://download.microsoft.com/download/4/9/0/490A8EB2-FFCA-4BAD-B0AD-0581CCE438FC/Azure%20Kinect%20SDK%201.1.1.msi)
  [v1.1.0](https://github.com/Microsoft/Azure-Kinect-Sensor-SDK/releases/tag/v1.1.0) | [Azure Kinect SDK 1.1.0.msi](http://download.microsoft.com/download/E/B/D/EBDBB3C1-ED3F-4236-96D6-2BCB352F3710/Azure%20Kinect%20SDK%201.1.0.msi)
  [v1.0.2](https://github.com/Microsoft/Azure-Kinect-Sensor-SDK/releases/tag/v1.0.2) | [Azure Kinect SDK 1.0.2.msi](http://download.microsoft.com/download/B/4/D/B4D26442-DDA5-40C2-9913-3B23AE84A806/Azure%20Kinect%20SDK%201.0.2.msi)

The installer will put all the needed headers, binaries, and tools in the
location you choose (by default this is `C:\Program Files\Azure Kinect SDK
version\sdk`).

### NuGet

Directly include the Sensor SDK in your project using
[Nuget](https://www.nuget.org/packages/microsoft.azure.kinect.sensor/).

### Debian Package

We currently have debian packages available for Ubuntu 18.04. If you have
need for a different debian distribution, please file an
[issue](https://github.com/microsoft/Azure-Kinect-Sensor-SDK/issues/new?assignees=&labels=Enhancement&template=feature-request--enhancement-.md&title=).

Our packages are hosted in [Microsoft's Package
Repository](https://packages.microsoft.com). Please follow [these
instructions](https://docs.microsoft.com/en-us/windows-server/administration/linux-package-repository-for-microsoft-software)
to configure Microsoft's Package Repository on your machine.

Once you have configured Microsoft's Package Repository you should have access
to the following packages:

* libk4a\<major\>.\<minor\> (Runtime package)
* libk4a\<major\>.\<minor\>-dev (Development package)
* k4a-tools (Tools package)

Please note that "\<major\>" and "\<minor\>" refer to the major and minor
portion of the version of the SDK you would like to target. For example, at the writing of these instructions the following packages are available

* libk4a1.1
* libk4a1.1-dev
* k4a-tools

Each package contains different elements.

* Runtime package - contains shared objects needed to run executables that depend on libk4a.
* Development package - contains headers and cmake files to build against libk4a.
* Tools package - contains k4aviewer and k4arecorder
>>>>>>> a06d47fc

## Using tools

The installer comes with a pre-built viewer application (`k4aviewer.exe`) which can be used to verify the functionality of your device and explore its capabilities. The installer puts a link to this in your Start menu as Azure Kinect Viewer. Other command line tools - such as the recorder and firmware update utilites - are available in the installer `tools` directory.

## Including the SDK in your project

<<<<<<< HEAD
If you are including the Azure Kinect SDK in a C or C++ project, update your project to link to **k4a.lib** and add the include path such that you can `#include <k4a/k4a.h>`. You also need to ensure that **k4a.dll** and **depthengine_1_0.dll** are in your path or in the same directory as your application.
=======
If you are including the Azure Kinect SDK in a C or C++ project, update your project to link to **k4a.lib** and
add the incude path such that you can `#include <k4a/k4a.h>`. You also need to ensure that **k4a.dll** and **depthengine_1_0.dll** are in your path or in the same directory as your application.
>>>>>>> a06d47fc

For recording and playback, you will need to also reference **k4arecord.lib** and the headers in include/k4arecord and have **k4arecord.dll** in your path.

## Dependencies

The following dependencies are needed for the Azure Kinect SDK to run.

### Cross Platform Dependencies

The Azure Kinect SDK uses a closed source depth engine to interpret depth frames coming from the depth camera. This depth engine must be in your OS's loader's path. The depth engine is a shared object and can be found with any version of the shipping SDK. If you are a developer, you will need to copy this depth engine from where the SDK is installed to a location where your loader can find it.

### Windows Dependencies

* [Depth Engine](depthengine.md)

### Linux Dependencies

* OpenSSL

* OpenGL

* [Depth Engine](depthengine.md)

## Device Setup

### Windows Device Setup

On Windows, once attached, the device should automatically enumerate and load all drivers.

### Linux Device Setup

On Linux, once attached, the device should automatically enumerate and load all drivers. However, in order to use the Azure Kinect SDK with the device and without being `root`, you will need to setup udev rules. We have these rules checked into this repo under `scripts/99-k4a.rules`. To do so:

* Copy `scripts/99-k4a.rules` into `/etc/udev/rules.d/`.
* Detach and reattach Azure Kinect devices if attached during this process.

Once complete, the Azure Kinect camera is available without being `root`.

## API Documentation

See https://microsoft.github.io/Azure-Kinect-Sensor-SDK/ for the most recent API documentation, including documentation for the current development branch.<|MERGE_RESOLUTION|>--- conflicted
+++ resolved
@@ -2,26 +2,17 @@
 
 ## Installation
 
-<<<<<<< HEAD
-If you aren't making changes to the SDK itself, you should use the binary distribution. On Windows this is currently available as an installer. The binaries will soon be available in NuGet and Debian packages as well.
-=======
 If you aren't making changes to the SDK itself, you should use a binary
 distribution. On Windows, binaries are currently available as an MSI and a
 NuGet package. On Linux, binaries are currently available as debian packages.
 See below for installation instructions for each distribution mechanism. If
 you would like a package that is not available please file an
 [issue](https://github.com/microsoft/Azure-Kinect-Sensor-SDK/issues/new?assignees=&labels=Enhancement&template=feature-request--enhancement-.md&title=).
->>>>>>> a06d47fc
 
 If you are making changes to the SDK, you can build your own copy of the SDK
 from source. Follow the instruction in [building](building.md) for how to
 build from source.
 
-<<<<<<< HEAD
-The installer will put all the needed headers, binaries, and tools in the location you choose (by default this is `C:\Program Files\Azure Kinect SDK version\sdk`).
-
-If you want to build your own copy of the SDK, you can follow the instruction in [building](building.md) for how to build from source.
-=======
 ### MSIs
 
 The latest stable binaries are available for download as MSIs.
@@ -71,22 +62,21 @@
 * Runtime package - contains shared objects needed to run executables that depend on libk4a.
 * Development package - contains headers and cmake files to build against libk4a.
 * Tools package - contains k4aviewer and k4arecorder
->>>>>>> a06d47fc
 
 ## Using tools
 
-The installer comes with a pre-built viewer application (`k4aviewer.exe`) which can be used to verify the functionality of your device and explore its capabilities. The installer puts a link to this in your Start menu as Azure Kinect Viewer. Other command line tools - such as the recorder and firmware update utilites - are available in the installer `tools` directory.
+The installer comes with a pre-built viewer application (k4aviewer.exe) which can be used to verify the
+functionality of your device and explore its capabilities. The installer puts a link to this in your Start
+menu as Azure Kinect Viewer. Other command line tools; such as the recorder and firmware update utilities, are
+available in the installer 'tools' directory.
 
 ## Including the SDK in your project
 
-<<<<<<< HEAD
-If you are including the Azure Kinect SDK in a C or C++ project, update your project to link to **k4a.lib** and add the include path such that you can `#include <k4a/k4a.h>`. You also need to ensure that **k4a.dll** and **depthengine_1_0.dll** are in your path or in the same directory as your application.
-=======
 If you are including the Azure Kinect SDK in a C or C++ project, update your project to link to **k4a.lib** and
-add the incude path such that you can `#include <k4a/k4a.h>`. You also need to ensure that **k4a.dll** and **depthengine_1_0.dll** are in your path or in the same directory as your application.
->>>>>>> a06d47fc
+add the include path such that you can `#include <k4a/k4a.h>`. You also need to ensure that **k4a.dll** and **depthengine_1_0.dll** are in your path or in the same directory as your application.
 
-For recording and playback, you will need to also reference **k4arecord.lib** and the headers in include/k4arecord and have **k4arecord.dll** in your path.
+For recording and playback you will need to also reference **k4arecord.lib** and the headers in include/k4arecord and have
+**k4arecord.dll** in your path.
 
 ## Dependencies
 
@@ -94,7 +84,12 @@
 
 ### Cross Platform Dependencies
 
-The Azure Kinect SDK uses a closed source depth engine to interpret depth frames coming from the depth camera. This depth engine must be in your OS's loader's path. The depth engine is a shared object and can be found with any version of the shipping SDK. If you are a developer, you will need to copy this depth engine from where the SDK is installed to a location where your loader can find it.
+The Azure Kinect SDK uses a closed source depth engine to interpret depth frames
+coming from the depth camera. This depth engine must be in your OS's loader's
+path. The depth engine is a shared object and can be found with any version
+of the shipping SDK. If you are a developer, you will need to copy this
+depth engine from where the SDK is installed to a location where your loader
+can find it.
 
 ### Windows Dependencies
 
@@ -112,17 +107,22 @@
 
 ### Windows Device Setup
 
-On Windows, once attached, the device should automatically enumerate and load all drivers.
+On Windows, once attached, the device should automatically enumerate and load
+all drivers.
 
 ### Linux Device Setup
 
-On Linux, once attached, the device should automatically enumerate and load all drivers. However, in order to use the Azure Kinect SDK with the device and without being `root`, you will need to setup udev rules. We have these rules checked into this repo under `scripts/99-k4a.rules`. To do so:
+On Linux, once attached, the device should automatically enumerate and load
+all drivers. However, in order to use the Azure Kinect SDK with the device and without
+being 'root', you will need to setup udev rules. We have these rules checked
+into this repo under 'scripts/99-k4a.rules'. To do so:
 
-* Copy `scripts/99-k4a.rules` into `/etc/udev/rules.d/`.
+* Copy 'scripts/99-k4a.rules' into '/etc/udev/rules.d/'.
 * Detach and reattach Azure Kinect devices if attached during this process.
 
-Once complete, the Azure Kinect camera is available without being `root`.
+Once complete, the Azure Kinect camera is available without being 'root'.
 
 ## API Documentation
 
-See https://microsoft.github.io/Azure-Kinect-Sensor-SDK/ for the most recent API documentation, including documentation for the current development branch.+See https://microsoft.github.io/Azure-Kinect-Sensor-SDK/ for the most recent API documentation, including documentation for the current
+development branch.