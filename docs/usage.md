# Using Azure Kinect SDK

## Installation

If you aren't making changes to the SDK itself, you should use a binary
distribution. On Windows, binaries are currently available as an MSI and a
NuGet package. On Linux, binaries are currently available as debian packages.
See below for installation instructions for each distribution mechanism. If
you would like a package that is not available please file an
[issue](https://github.com/microsoft/Azure-Kinect-Sensor-SDK/issues/new?assignees=&labels=Enhancement&template=feature-request--enhancement-.md&title=).

If you are making changes to the SDK, you can build your own copy of the SDK
from source. Follow the instruction in [building](building.md) for how to
build from source.

### MSIs

The latest stable binaries are available for download as MSIs.

   Tag                                                                               | MSI                                                                                                                                              | Firmware
-------------------------------------------------------------------------------------|--------------------------------------------------------------------------------------------------------------------------------------------------|----------------------------------------------------------------------------------------------------------------------------------------
  [v1.3.0](https://github.com/microsoft/Azure-Kinect-Sensor-SDK/releases/tag/v1.3.0) | [Azure Kinect SDK 1.3.0.exe](https://download.microsoft.com/download/e/6/6/e66482b2-b6c1-4e34-bfee-95294163fc40/Azure%20Kinect%20SDK%201.3.0.exe) | [1.6.102075014](https://download.microsoft.com/download/1/9/8/198048e8-63f2-45c6-8f96-1fd541d1b4bc/AzureKinectDK_Fw_1.6.102075014.bin)
  [v1.2.0](https://github.com/microsoft/Azure-Kinect-Sensor-SDK/releases/tag/v1.2.0) | [Azure Kinect SDK 1.2.0.msi](http://download.microsoft.com/download/1/9/8/198048e8-63f2-45c6-8f96-1fd541d1b4bc/Azure%20Kinect%20SDK%201.2.0.msi) | [1.6.102075014](https://download.microsoft.com/download/1/9/8/198048e8-63f2-45c6-8f96-1fd541d1b4bc/AzureKinectDK_Fw_1.6.102075014.bin)
  [v1.1.1](https://github.com/Microsoft/Azure-Kinect-Sensor-SDK/releases/tag/v1.1.1) | [Azure Kinect SDK 1.1.1.msi](http://download.microsoft.com/download/4/9/0/490A8EB2-FFCA-4BAD-B0AD-0581CCE438FC/Azure%20Kinect%20SDK%201.1.1.msi) | [1.6.987014](https://download.microsoft.com/download/4/9/0/490A8EB2-FFCA-4BAD-B0AD-0581CCE438FC/AzureKinectDK_Fw_1.6.987014.bin)
  [v1.1.0](https://github.com/Microsoft/Azure-Kinect-Sensor-SDK/releases/tag/v1.1.0) | [Azure Kinect SDK 1.1.0.msi](http://download.microsoft.com/download/E/B/D/EBDBB3C1-ED3F-4236-96D6-2BCB352F3710/Azure%20Kinect%20SDK%201.1.0.msi) | [1.6.987014](https://download.microsoft.com/download/4/9/0/490A8EB2-FFCA-4BAD-B0AD-0581CCE438FC/AzureKinectDK_Fw_1.6.987014.bin)
  [v1.0.2](https://github.com/Microsoft/Azure-Kinect-Sensor-SDK/releases/tag/v1.0.2) | [Azure Kinect SDK 1.0.2.msi](http://download.microsoft.com/download/B/4/D/B4D26442-DDA5-40C2-9913-3B23AE84A806/Azure%20Kinect%20SDK%201.0.2.msi) | [1.6.987014](https://download.microsoft.com/download/4/9/0/490A8EB2-FFCA-4BAD-B0AD-0581CCE438FC/AzureKinectDK_Fw_1.6.987014.bin)

The installer will put all the needed headers, binaries, and tools in the
location you choose (by default this is `C:\Program Files\Azure Kinect SDK
version\sdk`).

### NuGet

Directly include the Sensor SDK in your project using
[Nuget](https://www.nuget.org/packages/microsoft.azure.kinect.sensor/).

### Debian Package

We currently have debian packages available for Ubuntu 18.04. If you have
need for a different debian distribution, please file an
[enhancement request](https://aka.ms/azurekinectfeedback).

Our packages are hosted in [Microsoft's Package
Repository](https://packages.microsoft.com). Please follow [these
instructions](https://docs.microsoft.com/en-us/windows-server/administration/linux-package-repository-for-microsoft-software)
to configure Microsoft's Package Repository on your machine.

Once you have configured Microsoft's Package Repository you should have access
to the following packages:

* libk4a\<major\>.\<minor\> (Runtime package)
* libk4a\<major\>.\<minor\>-dev (Development package)
* k4a-tools (Tools package)

Please note that "\<major\>" and "\<minor\>" refer to the major and minor
portion of the version of the SDK you would like to target. For example, at the writing of these instructions the following packages are available

<<<<<<< HEAD
* libk4a1.2
* libk4a1.2-dev
=======
* libk4a1.3
* libk4a1.3-dev
>>>>>>> fef36db8
* k4a-tools

Each package contains different elements.

* Runtime package - contains shared objects needed to run executables that depend on libk4a.
* Development package - contains headers and cmake files to build against libk4a.
* Tools package - contains k4aviewer and k4arecorder

## Using tools

The installer comes with a pre-built viewer application (k4aviewer.exe) which can be used to verify the
functionality of your device and explore its capabilities. The installer puts a link to this in your Start
menu as Azure Kinect Viewer. Other command line tools; such as the recorder and firmware update utilities, are
available in the installer 'tools' directory.

## Including the SDK in your project

If you are including the Azure Kinect SDK in a C or C++ project, update your project to link to **k4a.lib** and
add the include path such that you can `#include <k4a/k4a.h>`. You also need to ensure that **k4a.dll** and **depthengine_2_0.dll** are in your path or in the same directory as your application.

For recording and playback you will need to also reference **k4arecord.lib** and the headers in include/k4arecord and have
**k4arecord.dll** in your path.

## Dependencies

The following dependencies are needed for the Azure Kinect SDK to run.

### Cross Platform Dependencies

The Azure Kinect SDK uses a closed source depth engine to interpret depth frames
coming from the depth camera. This depth engine must be in your OS's loader's
path. The depth engine is a shared object and can be found with any version
of the shipping SDK. If you are a developer, you will need to copy this
depth engine from where the SDK is installed to a location where your loader
can find it.

### Windows Dependencies

* [Depth Engine](depthengine.md)

### Linux Dependencies

* OpenSSL

* OpenGL

* [Depth Engine](depthengine.md)

## Device Setup

### Windows Device Setup

On Windows, once attached, the device should automatically enumerate and load
all drivers.

### Linux Device Setup

On Linux, once attached, the device should automatically enumerate and load
all drivers. However, in order to use the Azure Kinect SDK with the device and without
being 'root', you will need to setup udev rules. We have these rules checked
into this repo under 'scripts/99-k4a.rules'. To do so:

* Copy 'scripts/99-k4a.rules' into '/etc/udev/rules.d/'.
* Detach and reattach Azure Kinect devices if attached during this process.

Once complete, the Azure Kinect camera is available without being 'root'.

## API Documentation

See https://microsoft.github.io/Azure-Kinect-Sensor-SDK/ for the most recent API documentation, including documentation for the current
development branch.<|MERGE_RESOLUTION|>--- conflicted
+++ resolved
@@ -55,13 +55,8 @@
 Please note that "\<major\>" and "\<minor\>" refer to the major and minor
 portion of the version of the SDK you would like to target. For example, at the writing of these instructions the following packages are available
 
-<<<<<<< HEAD
-* libk4a1.2
-* libk4a1.2-dev
-=======
 * libk4a1.3
 * libk4a1.3-dev
->>>>>>> fef36db8
 * k4a-tools
 
 Each package contains different elements.
