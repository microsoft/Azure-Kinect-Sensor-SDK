--- conflicted
+++ resolved
@@ -161,16 +161,11 @@
     const int64_t seekMax = static_cast<int64_t>(m_recording->GetRecordingLength());
     if (ImGui::SliderScalar("##seek", ImGuiDataType_S64, &m_currentTimestamp, &seekMin, &seekMax, ""))
     {
-<<<<<<< HEAD
         m_recording->SeekTimestamp(static_cast<int64_t>(m_currentTimestamp.count()));
-        forceReadNext = true;
-=======
-        m_recording->SeekTimestamp(static_cast<int64_t>(m_currentTimestamp));
         // The seek timestamp may end up in the middle of a capture, read backwards and forwards again to get a full
         // capture.
         (void)m_recording->GetPreviousCapture();
         Step(false);
->>>>>>> ca97fdb1
     }
     ImGui::SameLine();
 
@@ -240,12 +235,7 @@
 void K4ARecordingDockControl::Step(bool backward)
 {
     m_paused = true;
-<<<<<<< HEAD
-    m_nextCapture = nullptr;
     k4a::capture capture = backward ? m_recording->GetPreviousCapture() : m_recording->GetNextCapture();
-=======
-    std::shared_ptr<K4ACapture> capture = backward ? m_recording->GetPreviousCapture() : m_recording->GetNextCapture();
->>>>>>> ca97fdb1
     if (capture)
     {
         m_currentCapture = std::move(capture);
