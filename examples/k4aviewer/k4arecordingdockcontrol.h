/****************************************************************
                       Copyright (c)
                    Microsoft Corporation
                    All Rights Reserved
               Licensed under the MIT License.
****************************************************************/

#ifndef K4ARECORDINGDOCKCONTROL_H
#define K4ARECORDINGDOCKCONTROL_H

// System headers
//
#include <chrono>
#include <memory>

// Library headers
//

// Project headers
//
#include "ik4adockcontrol.h"
#include "k4adatasource.h"
#include "k4arecording.h"
#include "k4awindowset.h"

namespace k4aviewer
{

class K4ARecordingDockControl : public IK4ADockControl
{
public:
    explicit K4ARecordingDockControl(std::unique_ptr<K4ARecording> &&recording);

    void Show() override;

private:
    std::chrono::microseconds GetCaptureTimestamp(const k4a::capture &capture);
    void SetViewType(K4AWindowSet::ViewType viewType);

    void ReadNext();
    void Step(bool backward);

    std::unique_ptr<K4ARecordingDockControl> m_dockControl;

    std::shared_ptr<K4ARecording> m_recording;

    std::string m_filenameLabel;
    std::string m_fpsLabel;
    std::string m_depthModeLabel;
    std::string m_colorFormatLabel;
    std::string m_colorResolutionLabel;

    int32_t m_depthDelayOffColorUsec;
    std::string m_wiredSyncModeLabel;
    uint32_t m_subordinateDelayOffMasterUsec;
    uint32_t m_startTimestampOffsetUsec;

    std::string m_deviceSerialNumber;
    std::string m_colorFirmwareVersion;
    std::string m_depthFirmwareVersion;

    bool m_recordingHasColor = false;
    bool m_recordingHasDepth = false;

    std::chrono::microseconds m_currentTimestamp = std::chrono::microseconds::zero();

    K4ADataSource<k4a::capture> m_cameraDataSource;

    std::chrono::high_resolution_clock::time_point m_lastFrameShownTime;
    std::chrono::microseconds m_timePerFrame;
<<<<<<< HEAD
    k4a::capture m_nextCapture;
=======
    std::shared_ptr<K4ACapture> m_currentCapture;
>>>>>>> ca97fdb1

    bool m_paused = false;
    K4AWindowSet::ViewType m_viewType = K4AWindowSet::ViewType::Normal;
};

} // namespace k4aviewer

#endif<|MERGE_RESOLUTION|>--- conflicted
+++ resolved
@@ -68,11 +68,7 @@
 
     std::chrono::high_resolution_clock::time_point m_lastFrameShownTime;
     std::chrono::microseconds m_timePerFrame;
-<<<<<<< HEAD
-    k4a::capture m_nextCapture;
-=======
-    std::shared_ptr<K4ACapture> m_currentCapture;
->>>>>>> ca97fdb1
+    k4a::capture m_currentCapture;
 
     bool m_paused = false;
     K4AWindowSet::ViewType m_viewType = K4AWindowSet::ViewType::Normal;
