--- conflicted
+++ resolved
@@ -40,11 +40,7 @@
         k4a_device_get_depth_mode(dev.handle(), 3, &depth_mode_info); // K4A_DEPTH_MODE_WFOV_2X2BINNED
 
         k4a_fps_mode_info_t fps_mode_info = { sizeof(k4a_fps_mode_info_t), K4A_ABI_VERSION, 0 };
-<<<<<<< HEAD
-        k4a_device_get_fps_mode(dev.handle(), 2, &fps_mode_info); // K4A_FRAMES_PER_SECOND_30
-=======
         k4a_device_get_fps_mode(dev.handle(), 3, &fps_mode_info); // K4A_FRAMES_PER_SECOND_30
->>>>>>> e2e7aa60
 
         // Start the device
         //
