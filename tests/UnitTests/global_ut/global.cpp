--- conflicted
+++ resolved
@@ -53,13 +53,8 @@
     ASSERT_EQ(0, global->value2);
     ASSERT_EQ(0, g_GlobalCounter2);
 
-<<<<<<< HEAD
     ASSERT_EQ(1, INC_REF_VAR(g_GlobalCounter2));
     
-=======
-    g_GlobalCounter2++;
-
->>>>>>> 43032bc6
     global->value1 = 1;
 
     // Sleep to simulate an init function that takes some time
