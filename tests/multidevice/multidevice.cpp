// Copyright (c) Microsoft Corporation. All rights reserved.
// Licensed under the MIT License.

#include <k4a/k4a.h>
#include <utcommon.h>

#include <gtest/gtest.h>

#include <k4ainternal/capturesync.h>
#include <k4ainternal/capture.h>
#include <azure_c_shared_utility/lock.h>
#include <azure_c_shared_utility/threadapi.h>
#include <azure_c_shared_utility/condition.h>

// This wait is effectively an infinite wait, setting to 5 min will prevent the test from blocking indefinitely in the
// event the test regresses.
#define WAIT_TEST_INFINITE (5 * 60 * 1000)

#define LLD(val) ((int64_t)(val))
#define NULL_IMAGE 0
#define NULL_DEVICE 0

const int SAMPLES_TO_STABILIZE = 10;

int main(int argc, char **argv)
{
    return k4a_test_common_main(argc, argv);
}

class multidevice_ft : public ::testing::Test
{
public:
    virtual void SetUp()
    {
        ASSERT_EQ(m_device1, nullptr);
        ASSERT_EQ(m_device2, nullptr);
    }

    virtual void TearDown()
    {
        if (m_device1 != nullptr)
        {
            k4a_device_close(m_device1);
            m_device1 = nullptr;
        }
        if (m_device2 != nullptr)
        {
            k4a_device_close(m_device2);
            m_device2 = nullptr;
        }
    }

    k4a_device_t m_device1 = nullptr;
    k4a_device_t m_device2 = nullptr;
};

class multidevice_sync_ft : public ::testing::Test
{
public:
    virtual void SetUp()
    {
        srand((unsigned int)time(0)); // use current time as seed for random generator
        ASSERT_EQ(m_master, nullptr);
        ASSERT_EQ(m_subordinate, nullptr);
    }

    virtual void TearDown()
    {
        if (m_master != nullptr)
        {
            k4a_device_close(m_master);
            m_master = nullptr;
        }
        if (m_subordinate != nullptr)
        {
            k4a_device_close(m_subordinate);
            m_subordinate = nullptr;
        }
    }
    k4a_device_t m_master = nullptr;
    k4a_device_t m_subordinate = nullptr;
};

TEST_F(multidevice_ft, open_close_two)
{
    ASSERT_LE((uint32_t)2, k4a_device_get_installed_count());

    ASSERT_EQ(K4A_RESULT_SUCCEEDED, k4a_device_open(0, &m_device1));
    ASSERT_EQ(K4A_RESULT_FAILED, k4a_device_open(0, &m_device1));
    ASSERT_EQ(K4A_RESULT_SUCCEEDED, k4a_device_open(1, &m_device2));
    ASSERT_EQ(K4A_RESULT_FAILED, k4a_device_open(1, &m_device2));
    ASSERT_EQ(K4A_RESULT_FAILED, k4a_device_open(2, &m_device2));
    k4a_device_close(m_device1);
    m_device1 = NULL;
    k4a_device_close(m_device2);
    m_device2 = NULL;

    ASSERT_EQ(K4A_RESULT_SUCCEEDED, k4a_device_open(1, &m_device1));
    ASSERT_EQ(K4A_RESULT_FAILED, k4a_device_open(1, &m_device1));
    ASSERT_EQ(K4A_RESULT_SUCCEEDED, k4a_device_open(0, &m_device2));
    ASSERT_EQ(K4A_RESULT_FAILED, k4a_device_open(0, &m_device2));
    ASSERT_EQ(K4A_RESULT_FAILED, k4a_device_open(2, &m_device2));
    k4a_device_close(m_device1);
    m_device1 = NULL;
    k4a_device_close(m_device2);
    m_device2 = NULL;
}

TEST_F(multidevice_ft, stream_two_1_then_2)
{
    k4a_device_configuration_t config = K4A_DEVICE_CONFIG_INIT_DISABLE_ALL;

    config.color_format = K4A_IMAGE_FORMAT_COLOR_MJPG;
    config.color_resolution = K4A_COLOR_RESOLUTION_1080P;
    config.depth_mode = K4A_DEPTH_MODE_NFOV_2X2BINNED;
    config.camera_fps = K4A_FRAMES_PER_SECOND_30;

    ASSERT_LE((uint32_t)2, k4a_device_get_installed_count());

    ASSERT_EQ(K4A_RESULT_SUCCEEDED, k4a_device_open(0, &m_device1));
    ASSERT_EQ(K4A_RESULT_SUCCEEDED, k4a_device_open(1, &m_device2));
    ASSERT_NE(m_device1, m_device2);

    ASSERT_EQ(K4A_RESULT_SUCCEEDED, k4a_device_start_cameras(m_device1, &config));
    ASSERT_EQ(K4A_RESULT_SUCCEEDED, k4a_device_start_cameras(m_device2, &config));

    for (int image_count = 0; image_count < 25; image_count++)
    {
        k4a_capture_t capture1 = NULL;
        k4a_capture_t capture2 = NULL;
        ASSERT_EQ(K4A_WAIT_RESULT_SUCCEEDED, k4a_device_get_capture(m_device1, &capture1, WAIT_TEST_INFINITE))
            << "iteration was " << image_count << "\n";
        ASSERT_EQ(K4A_WAIT_RESULT_SUCCEEDED, k4a_device_get_capture(m_device2, &capture2, WAIT_TEST_INFINITE))
            << "iteration was " << image_count << "\n";
        if (capture1)
        {
            k4a_capture_release(capture1);
        }
        if (capture2)
        {
            k4a_capture_release(capture2);
        }
    }

    k4a_device_close(m_device1);
    m_device1 = NULL;
    k4a_device_close(m_device2);
    m_device2 = NULL;
}

TEST_F(multidevice_ft, stream_two_2_then_1)
{
    k4a_device_configuration_t config = K4A_DEVICE_CONFIG_INIT_DISABLE_ALL;

    config.color_format = K4A_IMAGE_FORMAT_COLOR_MJPG;
    config.color_resolution = K4A_COLOR_RESOLUTION_1080P;
    config.depth_mode = K4A_DEPTH_MODE_NFOV_2X2BINNED;
    config.camera_fps = K4A_FRAMES_PER_SECOND_30;

    ASSERT_LE((uint32_t)2, k4a_device_get_installed_count());

    ASSERT_EQ(K4A_RESULT_SUCCEEDED, k4a_device_open(1, &m_device2));
    ASSERT_EQ(K4A_RESULT_SUCCEEDED, k4a_device_open(0, &m_device1));
    ASSERT_NE(m_device1, m_device2);

    ASSERT_EQ(K4A_RESULT_SUCCEEDED, k4a_device_start_cameras(m_device2, &config));
    ASSERT_EQ(K4A_RESULT_SUCCEEDED, k4a_device_start_cameras(m_device1, &config));

    for (int image_count = 0; image_count < 25; image_count++)
    {
        k4a_capture_t capture1 = NULL;
        k4a_capture_t capture2 = NULL;
        ASSERT_EQ(K4A_WAIT_RESULT_SUCCEEDED, k4a_device_get_capture(m_device2, &capture2, WAIT_TEST_INFINITE))
            << "iteration was " << image_count << "\n";
        ASSERT_EQ(K4A_WAIT_RESULT_SUCCEEDED, k4a_device_get_capture(m_device1, &capture1, WAIT_TEST_INFINITE))
            << "iteration was " << image_count << "\n";
        if (capture2)
        {
            k4a_capture_release(capture2);
        }
        if (capture1)
        {
            k4a_capture_release(capture1);
        }
    }

    k4a_device_close(m_device2);
    m_device2 = NULL;
    k4a_device_close(m_device1);
    m_device1 = NULL;
}

#define RETURN_K4A_RESULT_LE(msg1, msg2, v1, v2)                                                                       \
    if (!(v1 <= v2))                                                                                                   \
    {                                                                                                                  \
        printf("%s(%d): ERROR: expected %s <= %s\n %" PRId64 " vs %" PRId64 "\n",                                      \
               __FILE__,                                                                                               \
               __LINE__,                                                                                               \
               msg1,                                                                                                   \
               msg2,                                                                                                   \
               LLD(v1),                                                                                                \
               LLD(v2));                                                                                               \
        return K4A_RESULT_FAILED;                                                                                      \
    }

#define RETURN_K4A_RESULT_EQ(msg1, msg2, v1, v2)                                                                       \
    if (!(v1 == v2))                                                                                                   \
    {                                                                                                                  \
        printf("%s(%d): ERROR: expected %s == %s\n %" PRId64 " vs %" PRId64 "\n",                                      \
               __FILE__,                                                                                               \
               __LINE__,                                                                                               \
               msg1,                                                                                                   \
               msg2,                                                                                                   \
               LLD(v1),                                                                                                \
               LLD(v2));                                                                                               \
        return K4A_RESULT_FAILED;                                                                                      \
    }

#define RETURN_K4A_RESULT_NE(msg1, msg2, v1, v2)                                                                       \
    if (!(v1 != v2))                                                                                                   \
    {                                                                                                                  \
        printf("%s(%d): ERROR: expected %s != %s\n %" PRId64 " vs %" PRId64 "\n",                                      \
               __FILE__,                                                                                               \
               __LINE__,                                                                                               \
               msg1,                                                                                                   \
               msg2,                                                                                                   \
               LLD(v1),                                                                                                \
               LLD(v2));                                                                                               \
        return K4A_RESULT_FAILED;                                                                                      \
    }

#define R_EXPECT_LE(v1, v2) RETURN_K4A_RESULT_LE(#v1, #v2, v1, v2)
#define R_EXPECT_EQ(v1, v2) RETURN_K4A_RESULT_EQ(#v1, #v2, v1, v2)
#define R_EXPECT_NE(v1, v2) RETURN_K4A_RESULT_NE(#v1, #v2, v1, v2)

static k4a_result_t open_master_and_subordinate(k4a_device_t *master, k4a_device_t *subordinate)
{
    *master = NULL;
    *subordinate = NULL;

    uint32_t devices_present = k4a_device_get_installed_count();
    R_EXPECT_LE((int64_t)2, devices_present);

    for (uint32_t x = 0; x < devices_present; x++)
    {
        k4a_device_t device;
        R_EXPECT_EQ(K4A_RESULT_SUCCEEDED, k4a_device_open(x, &device));

        bool sync_in_cable_present;
        bool sync_out_cable_present;

        R_EXPECT_EQ(K4A_RESULT_SUCCEEDED,
                    k4a_device_get_sync_jack(device, &sync_in_cable_present, &sync_out_cable_present));

        if (*master == NULL && sync_out_cable_present)
        {
            *master = device;
            device = NULL;
        }
        else if (*subordinate == NULL && sync_in_cable_present)
        {
            *subordinate = device;
            device = NULL;
        }

        if (device)
        {
            k4a_device_close(device);
        }
    }

    R_EXPECT_NE(NULL_DEVICE, *master);
    R_EXPECT_NE(NULL_DEVICE, *subordinate);
    return K4A_RESULT_SUCCEEDED;
}

static k4a_result_t set_power_and_exposure(k4a_device_t device, int exposure_setting, int power_line_setting)
{
    int read_power_line_setting;
    int read_exposure;
    k4a_color_control_mode_t read_mode;

    R_EXPECT_EQ(K4A_RESULT_SUCCEEDED,
                k4a_device_set_color_control(device,
                                             K4A_COLOR_CONTROL_POWERLINE_FREQUENCY,
                                             K4A_COLOR_CONTROL_MODE_MANUAL,
                                             power_line_setting));

    R_EXPECT_EQ(K4A_RESULT_SUCCEEDED,
                k4a_device_get_color_control(device,
                                             K4A_COLOR_CONTROL_POWERLINE_FREQUENCY,
                                             &read_mode,
                                             &read_power_line_setting));
    R_EXPECT_EQ(read_power_line_setting, power_line_setting);

    R_EXPECT_EQ(K4A_RESULT_SUCCEEDED,
                k4a_device_set_color_control(device,
                                             K4A_COLOR_CONTROL_EXPOSURE_TIME_ABSOLUTE,
                                             K4A_COLOR_CONTROL_MODE_MANUAL,
                                             (int32_t)exposure_setting));
    R_EXPECT_EQ(K4A_RESULT_SUCCEEDED,
                k4a_device_get_color_control(device,
                                             K4A_COLOR_CONTROL_EXPOSURE_TIME_ABSOLUTE,
                                             &read_mode,
                                             &read_exposure));
    R_EXPECT_EQ(exposure_setting, read_exposure);
    return K4A_RESULT_SUCCEEDED;
}

static k4a_result_t get_syncd_captures(k4a_device_t master,
                                       k4a_device_t sub,
                                       k4a_capture_t *cap_m,
                                       k4a_capture_t *cap_s,
                                       uint32_t subordinate_delay_off_master_usec,
                                       int64_t max_sync_delay)
{
    const int timeout_ms = 10000;
    int64_t ts_m, ts_s, ts_s_adj;
    k4a_image_t image_m, image_s;
    int tries = 0;

    R_EXPECT_EQ(K4A_WAIT_RESULT_SUCCEEDED, k4a_device_get_capture(master, cap_m, timeout_ms));
    R_EXPECT_EQ(K4A_WAIT_RESULT_SUCCEEDED, k4a_device_get_capture(sub, cap_s, timeout_ms));

    R_EXPECT_NE(NULL_IMAGE, (image_m = k4a_capture_get_color_image(*cap_m)));
    R_EXPECT_NE(NULL_IMAGE, (image_s = k4a_capture_get_color_image(*cap_s)));
    ts_m = (int64_t)k4a_image_get_device_timestamp_usec(image_m);
    ts_s = (int64_t)k4a_image_get_device_timestamp_usec(image_s);
    k4a_image_release(image_m);
    k4a_image_release(image_s);

    ts_s_adj = ts_s - subordinate_delay_off_master_usec;

    int64_t ts_delta = std::abs(ts_m - ts_s_adj);
    while (ts_delta > max_sync_delay)
    {
        // bail out if it never happens
        R_EXPECT_LE(tries++, 100);

        if (ts_m < ts_s_adj)
        {
            printf("Master too old m:%9" PRId64 " s:%9" PRId64 " adj sub:%9" PRId64 " adj delta:%9" PRId64 "\n",
                   ts_m,
                   ts_s,
                   ts_s_adj,
                   ts_delta);
            k4a_capture_release(*cap_m);
            R_EXPECT_EQ(K4A_WAIT_RESULT_SUCCEEDED, k4a_device_get_capture(master, cap_m, 10000));
            R_EXPECT_NE(NULL_IMAGE, (image_m = k4a_capture_get_color_image(*cap_m)));
            ts_m = (int64_t)k4a_image_get_device_timestamp_usec(image_m);
            k4a_image_release(image_m);
        }
        else
        {
            printf("Sub    too old m:%9" PRId64 " s:%9" PRId64 " adj sub:%9" PRId64 " adj delta:%9" PRId64 "\n",
                   ts_m,
                   ts_s,
                   ts_s_adj,
                   ts_delta);
            k4a_capture_release(*cap_s);
            R_EXPECT_EQ(K4A_WAIT_RESULT_SUCCEEDED, k4a_device_get_capture(sub, cap_s, 10000));
            R_EXPECT_NE(NULL_IMAGE, (image_s = k4a_capture_get_color_image(*cap_s)));
            ts_s = (int64_t)k4a_image_get_device_timestamp_usec(image_s);
            ts_s_adj = ts_s - subordinate_delay_off_master_usec;
            k4a_image_release(image_s);
        }

        ts_delta = std::abs(ts_m - ts_s_adj);
    }
    return K4A_RESULT_SUCCEEDED;
}

static k4a_result_t
verify_ts(int64_t ts_1, int64_t ts_2, int64_t ts_offset, int64_t max_sync_delay, const char *error_message)
{
    int64_t ts_1_adjust = ts_1 + ts_offset;
    int64_t ts_result = std::abs(ts_1_adjust - ts_2);
    if (ts_result > max_sync_delay)
    {
        printf("    ERROR timestamps are not within range.\n    TS1 + TS_Offset should be ~= TS2. %s\n    ts1=%" PRId64
               " ts2=%" PRId64 " ts_offset=%" PRId64 " diff=%" PRId64 "\n",
               error_message,
               ts_1,
               ts_2,
               ts_offset,
               ts_result);
        R_EXPECT_LE(ts_result, max_sync_delay);
    }
    return K4A_RESULT_SUCCEEDED;
}

TEST_F(multidevice_sync_ft, multi_sync_validation)
{
    k4a_fps_t frame_rate = K4A_FRAMES_PER_SECOND_30;
<<<<<<< HEAD
    int32_t fps_in_usec = HZ_TO_PERIOD_US(k4a_convert_fps_to_uint(frame_rate));
=======
>>>>>>> a227f73b

    int frame_rate_rand = rand(); // Throw away first rand() result
    frame_rate_rand = (int)RAND_VALUE(0, 2);
    switch (frame_rate_rand)
    {
    case 0:
        frame_rate = K4A_FRAMES_PER_SECOND_5;
        break;
    case 1:
        frame_rate = K4A_FRAMES_PER_SECOND_15;
        break;
    default:
        frame_rate = K4A_FRAMES_PER_SECOND_30;
        break;
    }

    int32_t fps_in_usec = 1000000 / (int32_t)k4a_convert_fps_to_uint(frame_rate);
    ASSERT_EQ(open_master_and_subordinate(&m_master, &m_subordinate), K4A_RESULT_SUCCEEDED);

    ASSERT_EQ(K4A_RESULT_SUCCEEDED, set_power_and_exposure(m_master, 8330, 2)) << "Master Device";
    ASSERT_EQ(K4A_RESULT_SUCCEEDED, set_power_and_exposure(m_subordinate, 8330, 2)) << "Subordinate Device";

    k4a_device_configuration_t default_config = K4A_DEVICE_CONFIG_INIT_DISABLE_ALL;
    default_config.color_format = K4A_IMAGE_FORMAT_COLOR_MJPG;
    default_config.color_resolution = K4A_COLOR_RESOLUTION_2160P;
    default_config.depth_mode = K4A_DEPTH_MODE_NFOV_2X2BINNED;
    default_config.camera_fps = frame_rate;
    default_config.subordinate_delay_off_master_usec = 0;
    default_config.depth_delay_off_color_usec = 0;
    default_config.synchronized_images_only = true;

    k4a_device_configuration_t s_config = default_config;
    s_config.wired_sync_mode = K4A_WIRED_SYNC_MODE_SUBORDINATE;
    s_config.depth_delay_off_color_usec = (int32_t)RAND_VALUE(-fps_in_usec, fps_in_usec);
    s_config.subordinate_delay_off_master_usec = (uint32_t)RAND_VALUE(0, fps_in_usec);
    ASSERT_EQ(K4A_RESULT_SUCCEEDED, k4a_device_start_cameras(m_subordinate, &s_config)) << "Subordinate Device";

    k4a_device_configuration_t m_config = default_config;
    m_config.wired_sync_mode = K4A_WIRED_SYNC_MODE_MASTER;
    m_config.depth_delay_off_color_usec = (int32_t)RAND_VALUE(-fps_in_usec, fps_in_usec);
    ASSERT_EQ(K4A_RESULT_SUCCEEDED, k4a_device_start_cameras(m_master, &m_config)) << "Master Device";

    printf("Test Running with the following settings:\n");
    printf("                             Frame Rate: %s\n",
           frame_rate == K4A_FRAMES_PER_SECOND_5 ? "5" : (frame_rate == K4A_FRAMES_PER_SECOND_15 ? "15" : "30"));
    printf("      Master depth_delay_off_color_usec: %d\n", m_config.depth_delay_off_color_usec);
    printf("         Sub depth_delay_off_color_usec: %d\n", s_config.depth_delay_off_color_usec);
    printf("  Sub subordinate_delay_off_master_usec: %d\n", s_config.subordinate_delay_off_master_usec);

    printf("\nDelta = Time off master color. All times in usec\n");
    printf("Master Color, Master IR(Delta), Sub Color(Delta), Sub IR(Delta)\n");
    printf("---------------------------------------------------------------\n");

    for (int x = 0; x < 100; x++)
    {
        k4a_capture_t cap_m, cap_s;
        int64_t ts_m_c, ts_m_ir, ts_s_c, ts_s_ir;
        k4a_image_t image_c_m, image_ir_m, image_c_s, image_ir_s;
        int64_t max_sync_delay = k4a_unittest_get_max_sync_delay_ms(frame_rate);

        ASSERT_EQ(K4A_RESULT_SUCCEEDED,
                  get_syncd_captures(m_master,
                                     m_subordinate,
                                     &cap_m,
                                     &cap_s,
                                     s_config.subordinate_delay_off_master_usec,
                                     max_sync_delay));

        ASSERT_FALSE(NULL_IMAGE == (image_c_m = k4a_capture_get_color_image(cap_m)));
        ASSERT_FALSE(NULL_IMAGE == (image_c_s = k4a_capture_get_color_image(cap_s)));
        ASSERT_FALSE(NULL_IMAGE == (image_ir_m = k4a_capture_get_ir_image(cap_m)));
        ASSERT_FALSE(NULL_IMAGE == (image_ir_s = k4a_capture_get_ir_image(cap_s)));

        ts_m_c = (int64_t)k4a_image_get_device_timestamp_usec(image_c_m);
        ts_s_c = (int64_t)k4a_image_get_device_timestamp_usec(image_c_s);
        ts_m_ir = (int64_t)k4a_image_get_device_timestamp_usec(image_ir_m);
        ts_s_ir = (int64_t)k4a_image_get_device_timestamp_usec(image_ir_s);

        printf("%9" PRId64 ", %9" PRId64 "(%5" PRId64 "), %9" PRId64 "(%5" PRId64 "), %9" PRId64 "(%5" PRId64 ") %s\n",
               ts_m_c,
               ts_m_ir,
               ts_m_ir - ts_m_c,
               ts_s_c,
               ts_s_c - ts_m_c,
               ts_s_ir,
               ts_s_ir - ts_s_c,
               x > SAMPLES_TO_STABILIZE ? "Validating" : "Stabilizing");

        if (x > SAMPLES_TO_STABILIZE)
        {
            ASSERT_EQ(K4A_RESULT_SUCCEEDED,
                      verify_ts(ts_m_c,
                                ts_m_ir,
                                m_config.depth_delay_off_color_usec,
                                max_sync_delay,
                                "TS1 is Master Color, TS2 is Master Ir"));
            ASSERT_EQ(K4A_RESULT_SUCCEEDED,
                      verify_ts(ts_s_c,
                                ts_s_ir,
                                s_config.depth_delay_off_color_usec,
                                max_sync_delay,
                                "TS1 is Subordinate Color, TS2 is Subordinate Ir"));
            ASSERT_EQ(K4A_RESULT_SUCCEEDED,
                      verify_ts(ts_m_c,
                                ts_s_c,
                                (int64_t)s_config.subordinate_delay_off_master_usec,
                                max_sync_delay,
                                "TS1 is Master Color, TS2 is Subordinate Color"));
        }

        k4a_image_release(image_c_m);
        k4a_image_release(image_c_s);
        k4a_image_release(image_ir_m);
        k4a_image_release(image_ir_s);

        k4a_capture_release(cap_m);
        k4a_capture_release(cap_s);
    }
    k4a_device_close(m_master);
    m_master = nullptr;
    k4a_device_close(m_subordinate);
    m_subordinate = nullptr;
}

TEST_F(multidevice_ft, ensure_color_camera_is_enabled)
{
    bool master_device_found = false;
    bool subordinate_device_found = false;
    uint32_t devices_present = k4a_device_get_installed_count();
    ASSERT_LE((uint32_t)2, devices_present);

    for (uint32_t x = 0; x < devices_present; x++)
    {
        ASSERT_EQ(K4A_RESULT_SUCCEEDED, k4a_device_open(x, &m_device1));

        bool sync_in_cable_present;
        bool sync_out_cable_present;

        k4a_device_configuration_t config = K4A_DEVICE_CONFIG_INIT_DISABLE_ALL;

        config.color_format = K4A_IMAGE_FORMAT_COLOR_MJPG;
        config.color_resolution = K4A_COLOR_RESOLUTION_OFF;
        config.depth_mode = K4A_DEPTH_MODE_NFOV_2X2BINNED;
        config.camera_fps = K4A_FRAMES_PER_SECOND_30;

        ASSERT_EQ(K4A_RESULT_SUCCEEDED,
                  k4a_device_get_sync_jack(m_device1, &sync_in_cable_present, &sync_out_cable_present));

        if (sync_out_cable_present)
        {
            // Negative test
            config.wired_sync_mode = K4A_WIRED_SYNC_MODE_MASTER;
            ASSERT_EQ(K4A_RESULT_FAILED, k4a_device_start_cameras(m_device1, &config));
            k4a_device_stop_cameras(m_device1);

            // Positive Test
            config.wired_sync_mode = K4A_WIRED_SYNC_MODE_STANDALONE;
            ASSERT_EQ(K4A_RESULT_SUCCEEDED, k4a_device_start_cameras(m_device1, &config));
            k4a_device_stop_cameras(m_device1);

            master_device_found = true;
        }

        if (sync_in_cable_present)
        {
            // Positive Test
            config.wired_sync_mode = K4A_WIRED_SYNC_MODE_SUBORDINATE;
            ASSERT_EQ(K4A_RESULT_SUCCEEDED, k4a_device_start_cameras(m_device1, &config));
            k4a_device_stop_cameras(m_device1);

            // Positive Test
            config.wired_sync_mode = K4A_WIRED_SYNC_MODE_STANDALONE;
            ASSERT_EQ(K4A_RESULT_SUCCEEDED, k4a_device_start_cameras(m_device1, &config));
            k4a_device_stop_cameras(m_device1);

            subordinate_device_found = true;
        }

        if (subordinate_device_found && sync_out_cable_present)
        {
            // Done with the test
            break;
        }

        k4a_device_close(m_device1);
        m_device1 = NULL;
    }

    // Make sure we found both devices.
    ASSERT_EQ(master_device_found, true);
    ASSERT_EQ(subordinate_device_found, true);
}

typedef struct _parallel_start_data_t
{
    k4a_device_t device;
    k4a_device_configuration_t *config;
    bool started;
    LOCK_HANDLE lock;
} parallel_start_data_t;

static int parallel_start_thread(void *param)
{
    parallel_start_data_t *data = (parallel_start_data_t *)param;
    k4a_result_t result = K4A_RESULT_SUCCEEDED;

    Lock(data->lock);
    Unlock(data->lock);

    if (!data->started)
    {
        EXPECT_EQ(K4A_RESULT_SUCCEEDED, result = k4a_device_start_cameras(data->device, data->config));

        if (K4A_SUCCEEDED(result))
        {
            EXPECT_EQ(K4A_RESULT_SUCCEEDED, result = k4a_device_start_imu(data->device));
        }
    }

    if (K4A_SUCCEEDED(result))
    {
        ThreadAPI_Sleep(1000);
    }

    if (data->device)
    {
        k4a_device_stop_cameras(data->device);
        k4a_device_stop_imu(data->device);
        k4a_device_close(data->device);
        data->device = NULL;
    }

    return result;
}

TEST_F(multidevice_ft, start_parallel)
{
    LOCK_HANDLE lock;
    THREAD_HANDLE th1, th2;
    ASSERT_NE((lock = Lock_Init()), (LOCK_HANDLE)NULL);
    parallel_start_data_t data1 = { 0 }, data2 = { 0 };

    ASSERT_EQ((uint32_t)2, k4a_device_get_installed_count());

    ASSERT_EQ(K4A_RESULT_SUCCEEDED, k4a_device_open(0, &data1.device));
    ASSERT_EQ(K4A_RESULT_SUCCEEDED, k4a_device_open(1, &data2.device));

    k4a_device_configuration_t config = K4A_DEVICE_CONFIG_INIT_DISABLE_ALL;
    config.color_format = K4A_IMAGE_FORMAT_COLOR_MJPG;
    config.color_resolution = K4A_COLOR_RESOLUTION_2160P;
    config.depth_mode = K4A_DEPTH_MODE_NFOV_2X2BINNED;
    config.camera_fps = K4A_FRAMES_PER_SECOND_30;

    // prevent the threads from running
    Lock(lock);

    data1.lock = data2.lock = lock;
    data2.config = data1.config = &config;

    ASSERT_EQ(THREADAPI_OK, ThreadAPI_Create(&th1, parallel_start_thread, &data1));
    ASSERT_EQ(THREADAPI_OK, ThreadAPI_Create(&th2, parallel_start_thread, &data2));

    // start the test
    Unlock(lock);

    // Wait for the threads to terminate
    int result1, result2;
    ASSERT_EQ(THREADAPI_OK, ThreadAPI_Join(th1, &result1));
    ASSERT_EQ(THREADAPI_OK, ThreadAPI_Join(th2, &result2));

    ASSERT_EQ(result1, K4A_RESULT_SUCCEEDED);
    ASSERT_EQ(result2, K4A_RESULT_SUCCEEDED);

    if (data1.device)
    {
        k4a_device_close(data1.device);
    }

    if (data2.device)
    {
        k4a_device_close(data2.device);
    }

    Lock_Deinit(lock);
}

TEST_F(multidevice_ft, close_parallel)
{
    LOCK_HANDLE lock;
    THREAD_HANDLE th1, th2;
    ASSERT_NE((lock = Lock_Init()), (LOCK_HANDLE)NULL);
    parallel_start_data_t data1 = { 0 }, data2 = { 0 };

    ASSERT_EQ((uint32_t)2, k4a_device_get_installed_count());

    ASSERT_EQ(K4A_RESULT_SUCCEEDED, k4a_device_open(0, &data1.device));
    ASSERT_EQ(K4A_RESULT_SUCCEEDED, k4a_device_open(1, &data2.device));

    k4a_device_configuration_t config = K4A_DEVICE_CONFIG_INIT_DISABLE_ALL;
    config.color_format = K4A_IMAGE_FORMAT_COLOR_MJPG;
    config.color_resolution = K4A_COLOR_RESOLUTION_2160P;
    config.depth_mode = K4A_DEPTH_MODE_NFOV_2X2BINNED;
    config.camera_fps = K4A_FRAMES_PER_SECOND_30;

    data2.config = data1.config = &config;
    data1.lock = data2.lock = lock;

    ASSERT_EQ(K4A_RESULT_SUCCEEDED, k4a_device_start_cameras(data1.device, data1.config));
    ASSERT_EQ(K4A_RESULT_SUCCEEDED, k4a_device_start_cameras(data2.device, data2.config));
    ASSERT_EQ(K4A_RESULT_SUCCEEDED, k4a_device_start_imu(data1.device));
    ASSERT_EQ(K4A_RESULT_SUCCEEDED, k4a_device_start_imu(data2.device));

    data1.started = data2.started = true;

    // Prevent the threads from running
    Lock(lock);

    ASSERT_EQ(THREADAPI_OK, ThreadAPI_Create(&th1, parallel_start_thread, &data1));
    ASSERT_EQ(THREADAPI_OK, ThreadAPI_Create(&th2, parallel_start_thread, &data2));

    // start the test
    Unlock(lock);

    // Wait for the threads to terminate
    int result1, result2;
    ASSERT_EQ(THREADAPI_OK, ThreadAPI_Join(th1, &result1));
    ASSERT_EQ(THREADAPI_OK, ThreadAPI_Join(th2, &result2));

    ASSERT_EQ(result1, K4A_RESULT_SUCCEEDED);
    ASSERT_EQ(result2, K4A_RESULT_SUCCEEDED);

    if (data1.device)
    {
        k4a_device_close(data1.device);
    }

    if (data2.device)
    {
        k4a_device_close(data2.device);
    }

    Lock_Deinit(lock);
}

// TODO https://github.com/microsoft/Azure-Kinect-Sensor-SDK/issues/818
TEST_F(multidevice_sync_ft, DISABLED_multi_sync_no_color)
{
    k4a_device_t master, subordinate;
    k4a_fps_t frame_rate = K4A_FRAMES_PER_SECOND_30;

    ASSERT_EQ(open_master_and_subordinate(&master, &subordinate), K4A_RESULT_SUCCEEDED);

    ASSERT_EQ(K4A_RESULT_SUCCEEDED, set_power_and_exposure(master, 8330, 2));
    ASSERT_EQ(K4A_RESULT_SUCCEEDED, set_power_and_exposure(subordinate, 8330, 2));

    k4a_device_configuration_t default_config = K4A_DEVICE_CONFIG_INIT_DISABLE_ALL;
    default_config.color_format = K4A_IMAGE_FORMAT_COLOR_MJPG;
    default_config.color_resolution = K4A_COLOR_RESOLUTION_2160P;
    default_config.depth_mode = K4A_DEPTH_MODE_NFOV_2X2BINNED;
    default_config.camera_fps = frame_rate;
    default_config.subordinate_delay_off_master_usec = 0;
    default_config.depth_delay_off_color_usec = 0;
    default_config.synchronized_images_only = true;

    k4a_device_configuration_t s_config = default_config;
    s_config.wired_sync_mode = K4A_WIRED_SYNC_MODE_SUBORDINATE;
    s_config.color_resolution = K4A_COLOR_RESOLUTION_OFF;
    s_config.synchronized_images_only = false;
    ASSERT_EQ(K4A_RESULT_SUCCEEDED, k4a_device_start_cameras(subordinate, &s_config));

    k4a_device_configuration_t m_config = default_config;
    m_config.wired_sync_mode = K4A_WIRED_SYNC_MODE_MASTER;
    ASSERT_EQ(K4A_RESULT_SUCCEEDED, k4a_device_start_cameras(master, &m_config));

    for (int x = 0; x < 20; x++)
    {
        k4a_capture_t capture;
        ASSERT_EQ(K4A_WAIT_RESULT_SUCCEEDED, k4a_device_get_capture(master, &capture, 10000));
        k4a_capture_release(capture);
        ASSERT_EQ(K4A_WAIT_RESULT_SUCCEEDED, k4a_device_get_capture(subordinate, &capture, 10000));
        k4a_capture_release(capture);
    }

    k4a_device_stop_cameras(master);
    k4a_device_stop_cameras(subordinate);

    ASSERT_EQ(K4A_RESULT_SUCCEEDED, k4a_device_start_cameras(subordinate, &s_config));
    ASSERT_EQ(K4A_RESULT_SUCCEEDED, k4a_device_start_cameras(master, &m_config));

    for (int x = 0; x < 20; x++)
    {
        k4a_capture_t capture;
        ASSERT_EQ(K4A_WAIT_RESULT_SUCCEEDED, k4a_device_get_capture(master, &capture, 10000));
        k4a_capture_release(capture);
        ASSERT_EQ(K4A_WAIT_RESULT_SUCCEEDED, k4a_device_get_capture(subordinate, &capture, 10000));
        k4a_capture_release(capture);
    }

    // Reverse the stop order from above and then start again to ensure all starts as expected.
    k4a_device_stop_cameras(subordinate);
    k4a_device_stop_cameras(master);

    ASSERT_EQ(K4A_RESULT_SUCCEEDED, k4a_device_start_cameras(subordinate, &s_config));
    ASSERT_EQ(K4A_RESULT_SUCCEEDED, k4a_device_start_cameras(master, &m_config));

    for (int x = 0; x < 20; x++)
    {
        k4a_capture_t capture;
        ASSERT_EQ(K4A_WAIT_RESULT_SUCCEEDED, k4a_device_get_capture(master, &capture, 10000));
        k4a_capture_release(capture);
        ASSERT_EQ(K4A_WAIT_RESULT_SUCCEEDED, k4a_device_get_capture(subordinate, &capture, 10000));
        k4a_capture_release(capture);
    }

    // Close master first and make sure not hang or crashes.
    k4a_device_close(master);
    k4a_device_close(subordinate);
}<|MERGE_RESOLUTION|>--- conflicted
+++ resolved
@@ -392,10 +392,7 @@
 TEST_F(multidevice_sync_ft, multi_sync_validation)
 {
     k4a_fps_t frame_rate = K4A_FRAMES_PER_SECOND_30;
-<<<<<<< HEAD
     int32_t fps_in_usec = HZ_TO_PERIOD_US(k4a_convert_fps_to_uint(frame_rate));
-=======
->>>>>>> a227f73b
 
     int frame_rate_rand = rand(); // Throw away first rand() result
     frame_rate_rand = (int)RAND_VALUE(0, 2);
@@ -412,7 +409,6 @@
         break;
     }
 
-    int32_t fps_in_usec = 1000000 / (int32_t)k4a_convert_fps_to_uint(frame_rate);
     ASSERT_EQ(open_master_and_subordinate(&m_master, &m_subordinate), K4A_RESULT_SUCCEEDED);
 
     ASSERT_EQ(K4A_RESULT_SUCCEEDED, set_power_and_exposure(m_master, 8330, 2)) << "Master Device";
