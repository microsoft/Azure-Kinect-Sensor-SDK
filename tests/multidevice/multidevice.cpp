--- conflicted
+++ resolved
@@ -520,10 +520,6 @@
 
 TEST_F(multidevice_sync_ft, multi_sync_validation)
 {
-<<<<<<< HEAD
-    k4a_fps_t frame_rate = K4A_FRAMES_PER_SECOND_30;
-    int32_t fps_in_usec = HZ_TO_PERIOD_US(k4a_convert_fps_to_uint(frame_rate));
-=======
     if (g_frame_rate != K4A_FRAMES_PER_SECOND_5 && g_frame_rate != K4A_FRAMES_PER_SECOND_15 &&
         g_frame_rate != K4A_FRAMES_PER_SECOND_30)
     {
@@ -541,7 +537,6 @@
             break;
         }
     }
->>>>>>> f21aac90
 
     int32_t fps_in_usec = 1000000 / (int32_t)k4a_convert_fps_to_uint(g_frame_rate);
     if (g_m_depth_delay == 0)
