--- conflicted
+++ resolved
@@ -171,34 +171,6 @@
     test_stream_against_regexes(&results, &regexes);
 }
 
-<<<<<<< HEAD
-=======
-#ifdef USE_OPENCV
-TEST_F(executables_ft, green_screen_single_cam)
-{
-    const std::string green_screen_path = PATH_TO_BIN("green_screen");
-    const std::string green_screen_out = TEST_TEMP_DIR + "/green_screen-single-out.txt";
-    // Calibration timeout for this is 10min due to low light conditions in the lab and slow perf of
-    // cv::findChessboardCorners.
-    ASSERT_EQ(run_and_record_executable(green_screen_path + " 1 9 6 22 1000 4000 2 600 5", green_screen_out),
-              EXIT_SUCCESS);
-}
-
-TEST_F(executables_ft, green_screen_double_cam)
-{
-    const std::string green_screen_path = PATH_TO_BIN("green_screen");
-    const std::string green_screen_out = TEST_TEMP_DIR + "/green_screen-double-out.txt";
-    // Calibration timeout for this is 10min due to low light conditions in the lab and slow perf of
-    // cv::findChessboardCorners.
-    ASSERT_EQ(run_and_record_executable(green_screen_path + " 2 9 6 22 1000 4000 2 600 5", green_screen_out),
-              EXIT_SUCCESS);
-    std::ifstream results(green_screen_out.c_str());
-    std::vector<std::string> regexes{ "Finished calibrating!" };
-    test_stream_against_regexes(&results, &regexes);
-}
-#endif
-
->>>>>>> 32afd036
 TEST_F(executables_ft, fastpointcloud)
 {
     const std::string fastpoint_path = PATH_TO_BIN("fastpointcloud");
@@ -306,7 +278,9 @@
 {
     const std::string green_screen_path = PATH_TO_BIN("green_screen");
     const std::string green_screen_out = TEST_TEMP_DIR + "/green_screen-single-out.txt";
-    ASSERT_EQ(run_and_record_executable(green_screen_path + " 1 7 5 21 1000 4000 2 30 5", green_screen_out),
+    // Calibration timeout for this is 10min due to low light conditions in the lab and slow perf of
+    // cv::findChessboardCorners.
+    ASSERT_EQ(run_and_record_executable(green_screen_path + " 1 9 6 22 1000 4000 2 600 5", green_screen_out),
               EXIT_SUCCESS);
 }
 
@@ -318,7 +292,9 @@
 {
     const std::string green_screen_path = PATH_TO_BIN("green_screen");
     const std::string green_screen_out = TEST_TEMP_DIR + "/green_screen-double-out.txt";
-    ASSERT_EQ(run_and_record_executable(green_screen_path + " 2 7 5 21 1000 4000 2 30 5", green_screen_out),
+    // Calibration timeout for this is 10min due to low light conditions in the lab and slow perf of
+    // cv::findChessboardCorners.
+    ASSERT_EQ(run_and_record_executable(green_screen_path + " 2 9 6 22 1000 4000 2 600 5", green_screen_out),
               EXIT_SUCCESS);
     std::ifstream results(green_screen_out.c_str());
     std::vector<std::string> regexes{ "Finished calibrating!" };
