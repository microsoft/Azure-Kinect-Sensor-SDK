--- conflicted
+++ resolved
@@ -22,11 +22,8 @@
 static uint8_t g_device_index = K4A_DEVICE_DEFAULT;
 static k4a_wired_sync_mode_t g_wired_sync_mode = K4A_WIRED_SYNC_MODE_STANDALONE;
 static int g_capture_count = 100;
-<<<<<<< HEAD
 static bool g_synchronized_images_only = false;
-=======
 static bool g_no_imu = false;
->>>>>>> c77261d1
 
 using ::testing::ValuesIn;
 
