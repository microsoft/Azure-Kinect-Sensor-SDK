--- conflicted
+++ resolved
@@ -38,7 +38,7 @@
 // This is the context for the users logger. Otherwise known as the registered callback function.
 typedef struct _logger_user_cb_info_t
 {
-    k4a_logging_cb_t *callback;
+    k4a_logging_message_cb_t *callback;
     void *callback_context;
 } logger_user_cb_info_t;
 
@@ -49,18 +49,17 @@
 } logger_context_t;
 
 K4A_DECLARE_CONTEXT(logger_t, logger_context_t);
-
-// Global logging level
-static k4a_log_level_t g_log_level = K4A_LOG_LEVEL_ERROR;
 
 // Logger data for forwarding debug messages to registered callback.
 static volatile logger_user_cb_info_t *g_user_logger_cb_info = nullptr;
 static volatile long g_user_logger_cb_info_ref = 0;
+static k4a_log_level_t g_user_log_level = K4A_LOG_LEVEL_OFF;
 
 // Logger data used for forwarding debug message to stdout or a dedicated k4a file.
 static std::shared_ptr<spdlog::logger> g_env_logger = nullptr;
 static volatile long g_env_logger_count = 0;
 static bool g_env_logger_is_file_based = false;
+static k4a_log_level_t g_env_log_level = K4A_LOG_LEVEL_OFF;
 
 #define K4A_LOGGER "k4a_logger"
 
@@ -68,13 +67,15 @@
 #define LOG_FILE_MAX_FILES (3)
 #define LOG_FILE_EXTENSION ".log"
 
-k4a_result_t logger_register_callback(k4a_logging_cb_t *message_cb, void *message_cb_context, k4a_log_level_t min_level)
+k4a_result_t logger_register_message_callback(k4a_logging_message_cb_t *message_cb,
+                                              void *message_cb_context,
+                                              k4a_log_level_t min_level)
 {
     k4a_result_t result = K4A_RESULT_SUCCEEDED;
 
     if (message_cb)
     {
-        result = K4A_RESULT_FROM_BOOL(min_level >= K4A_LOG_LEVEL_CRITICAL && min_level <= K4A_LOG_LEVEL_TRACE);
+        result = K4A_RESULT_FROM_BOOL(min_level >= K4A_LOG_LEVEL_CRITICAL && min_level <= K4A_LOG_LEVEL_OFF);
         if (K4A_SUCCEEDED(result))
         {
             long count_of_registered_callbacks = INC_REF_VAR(g_user_logger_cb_info_ref);
@@ -84,7 +85,13 @@
                 g_user_logger_cb_info = new logger_user_cb_info_t();
                 g_user_logger_cb_info->callback = message_cb;
                 g_user_logger_cb_info->callback_context = message_cb_context;
-                g_log_level = min_level;
+                g_user_log_level = min_level;
+            }
+            else if (g_user_logger_cb_info->callback == message_cb)
+            {
+                // User is calling to update the min_level
+                g_user_log_level = min_level;
+                DEC_REF_VAR(g_user_logger_cb_info_ref);
             }
             else
             {
@@ -114,13 +121,13 @@
         }
 
         delete logger_info;
+        g_user_log_level = K4A_LOG_LEVEL_OFF;
     }
     return result;
 }
 
 k4a_result_t logger_create(logger_config_t *config, logger_t *logger_handle)
 {
-    //__debugbreak();
     RETURN_VALUE_IF_ARG(K4A_RESULT_FAILED, config == NULL);
     RETURN_VALUE_IF_ARG(K4A_RESULT_FAILED, logger_handle == NULL);
     RETURN_VALUE_IF_ARG(K4A_RESULT_FAILED, config->max_log_size == 0);
@@ -222,13 +229,14 @@
     if (g_env_logger)
     {
         context->logger = g_env_logger;
+        g_env_log_level = K4A_LOG_LEVEL_ERROR;
 
         //[2018-08-27 10:44:23.218] [level] [threadID] <message>
         // https://github.com/gabime/spdlog/wiki/3.-Custom-formatting
         spdlog::set_pattern("[%Y-%m-%d %H:%M:%S.%e] [%^%l%$] [t=%t] %v");
 
-        // Set the default logging level
-        spdlog::set_level(spdlog::level::err);
+        // Set the default logging level SPD will allow. g_env_log_level will furthar refine this.
+        spdlog::set_level(spdlog::level::trace);
 
         // override the default logging level
         if (logging_level && logging_level[0] != '\0')
@@ -236,27 +244,27 @@
             if (logging_level[0] == 't' || logging_level[0] == 'T')
             {
                 // capture a severity of trace or higher
-                g_log_level = K4A_LOG_LEVEL_TRACE;
+                g_env_log_level = K4A_LOG_LEVEL_TRACE;
             }
             else if (logging_level[0] == 'i' || logging_level[0] == 'I')
             {
                 // capture a severity of info or higher
-                g_log_level = K4A_LOG_LEVEL_INFO;
+                g_env_log_level = K4A_LOG_LEVEL_INFO;
             }
             else if (logging_level[0] == 'w' || logging_level[0] == 'W')
             {
                 // capture a severity of warning or higher
-                g_log_level = K4A_LOG_LEVEL_WARNING;
+                g_env_log_level = K4A_LOG_LEVEL_WARNING;
             }
             else if (logging_level[0] == 'e' || logging_level[0] == 'E')
             {
                 // capture a severity of error or higher
-                g_log_level = K4A_LOG_LEVEL_ERROR;
+                g_env_log_level = K4A_LOG_LEVEL_ERROR;
             }
             else if (logging_level[0] == 'c' || logging_level[0] == 'C')
             {
                 // capture a severity of error or higher
-                g_log_level = K4A_LOG_LEVEL_CRITICAL;
+                g_env_log_level = K4A_LOG_LEVEL_CRITICAL;
             }
         }
 
@@ -279,6 +287,7 @@
             spdlog::drop(K4A_LOGGER);
         }
         g_env_logger_is_file_based = false;
+        g_env_log_level = K4A_LOG_LEVEL_OFF;
     }
     context->logger = nullptr;
 
@@ -289,23 +298,14 @@
 // Enable printf type checking in clang and gcc
 __attribute__((__format__ (__printf__, 2, 0)))
 #endif
-<<<<<<< HEAD
-void logger_log(k4a_log_level_t level, const char *format, ...)
-=======
-void logger_trace(
-    const char * zone,
-    const char * file,
-    const int line,
-    const char * format,
-    ...)
->>>>>>> 7d6bd7bb
-{
-    if (level > g_log_level)
+void logger_log(k4a_log_level_t level, const char * file, const int line, const char *format, ...)
+{
+    // Quick exit if we are not logging the message
+    if (level > g_env_log_level && level > g_user_log_level)
     {
         return;
     }
 
-<<<<<<< HEAD
     if (g_env_logger || g_user_logger_cb_info)
     {
         char buffer[1024];
@@ -314,7 +314,7 @@
         vsnprintf(buffer, sizeof(buffer), format, args);
         va_end(args);
 
-        if (g_user_logger_cb_info)
+        if ((level <= g_user_log_level) && (g_user_log_level != K4A_LOG_LEVEL_OFF))
         {
             // must ++ before getting the shared pointer, or the wait in releasing the callback function can return
             // without waiting for all pending instances using this context to complete.
@@ -322,151 +322,40 @@
             volatile logger_user_cb_info_t *logger_cb = g_user_logger_cb_info;
             if (logger_cb)
             {
-                int line = 0;              //????
-                const char *file = "null"; //????
                 logger_cb->callback(logger_cb->callback_context, level, file, line, buffer);
                 logger_cb = nullptr;
             }
             DEC_REF_VAR(g_user_logger_cb_info_ref);
         }
-        if (g_env_logger)
-        {
-            std::shared_ptr<spdlog::logger> logger = g_env_logger; // Keep a copy of the logger around while we add this
-                                                                   // entry
-            switch (level)
-            {
-            case K4A_LOG_LEVEL_CRITICAL:
-                logger->critical("{0}", buffer);
-                break;
-            case K4A_LOG_LEVEL_ERROR:
-                logger->error("{0}", buffer);
-                break;
-            case K4A_LOG_LEVEL_WARNING:
-                logger->warn("{0}", buffer);
-                break;
-            case K4A_LOG_LEVEL_INFO:
-                logger->info("{0}", buffer);
-                break;
-            case K4A_LOG_LEVEL_TRACE:
-            default:
-                logger->trace("{0}", buffer);
-                break;
+        if ((level <= g_env_log_level) && (g_env_log_level != K4A_LOG_LEVEL_OFF))
+        {
+            // Keep a copy of the logger around while we add this entry
+            std::shared_ptr<spdlog::logger> logger = g_env_logger;
+            if (logger)
+            {
+                switch (level)
+                {
+                case K4A_LOG_LEVEL_CRITICAL:
+                    logger->critical("{0} ({1}): {2}", file, line, buffer);
+                    break;
+                case K4A_LOG_LEVEL_ERROR:
+                    logger->error("{0} ({1}): {2}", file, line, buffer);
+                    break;
+                case K4A_LOG_LEVEL_WARNING:
+                    logger->warn("{0} ({1}): {2}", file, line, buffer);
+                    break;
+                case K4A_LOG_LEVEL_INFO:
+                    logger->info("{0} ({1}): {2}", file, line, buffer);
+                    break;
+                case K4A_LOG_LEVEL_TRACE:
+                default:
+                    logger->trace("{0} ({1}): {2}", file, line, buffer);
+                    break;
+                }
             }
             logger = nullptr;
         }
     }
-=======
-    va_list args;
-    va_start(args, format);
-    vsnprintf(buffer, sizeof(buffer), format, args);
-
-    g_logger->trace("[{0}] {1} ({2}): {3}", zone, file, line, buffer);
-    va_end(args);
-}
-
-#if defined(__GNUC__) || defined(__clang__)
-// Enable printf type checking in clang and gcc
-__attribute__((__format__ (__printf__, 2, 0)))
-#endif
-void logger_info(
-    const char * zone,
-    const char * file,
-    const int line,
-    const char * format,
-    ...)
-{
-    char buffer[1024];
-
-    if (g_logger == NULL)
-    {
-        return;
-    }
-
-    va_list args;
-    va_start(args, format);
-    vsnprintf(buffer, sizeof(buffer), format, args);
-
-    g_logger->info("[{0}] {1} ({2}): {3}", zone, file, line, buffer);
-    va_end(args);
-}
-
-#if defined(__GNUC__) || defined(__clang__)
-// Enable printf type checking in clang and gcc
-__attribute__((__format__ (__printf__, 2, 0)))
-#endif
-void logger_warn(
-    const char * zone,
-    const char * file,
-    const int line,
-    const char * format,
-    ...)
-{
-    char buffer[1024];
-
-    if (g_logger == NULL)
-    {
-        return;
-    }
-
-    va_list args;
-    va_start(args, format);
-    vsnprintf(buffer, sizeof(buffer), format, args);
-
-    g_logger->warn("[{0}] {1} ({2}): {3}", zone, file, line, buffer);
-    va_end(args);
-}
-
-#if defined(__GNUC__) || defined(__clang__)
-// Enable printf type checking in clang and gcc
-__attribute__((__format__ (__printf__, 2, 0)))
-#endif
-void logger_error(
-    const char * zone,
-    const char * file,
-    const int line,
-    const char * format,
-    ...)
-{
-    char buffer[1024];
-
-    if (g_logger == NULL)
-    {
-        return;
-    }
-
-    va_list args;
-    va_start(args, format);
-    vsnprintf(buffer, sizeof(buffer), format, args);
-
-    g_logger->error("[{0}] {1} ({2}): {3}", zone, file, line, buffer);
-    va_end(args);
-}
-
-#if defined(__GNUC__) || defined(__clang__)
-// Enable printf type checking in clang and gcc
-__attribute__((__format__ (__printf__, 2, 0)))
-#endif
-void logger_critical(
-    const char * zone,
-    const char * file,
-    const int line,
-    const char * format,
-    ...)
-{
-    char buffer[1024];
-
-    if (g_logger == NULL)
-    {
-        return;
-    }
-
-    va_list args;
-    va_start(args, format);
-    vsnprintf(buffer, sizeof(buffer), format, args);
-
-    g_logger->critical("[{0}] {1} ({2}): {3}", zone, file, line, buffer);
-    va_end(args);
->>>>>>> 7d6bd7bb
 }
 
 bool logger_is_file_based()
