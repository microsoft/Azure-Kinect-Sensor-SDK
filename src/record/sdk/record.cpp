--- conflicted
+++ resolved
@@ -344,10 +344,6 @@
         const char *device_info_str = "";
 
         k4a_device_info_t device_info = { sizeof(k4a_device_info_t), K4A_ABI_VERSION, 0 };
-<<<<<<< HEAD
-
-=======
->>>>>>> e2e7aa60
         k4a_result_t device_info_result = k4a_device_get_info(device, &device_info);
 
         if (K4A_SUCCEEDED(device_info_result))
@@ -363,25 +359,7 @@
                 device_info_result = K4A_RESULT_FAILED;
             }
 
-<<<<<<< HEAD
-    if (K4A_SUCCEEDED(result) && device != NULL && hasColorDevice)
-    {
-        const char *color_mode_info_str = "";
-
-        k4a_color_mode_info_t color_mode_info = { sizeof(k4a_color_mode_info_t), K4A_ABI_VERSION, 0 };
-
-        k4a_result_t color_mode_result = k4a_device_get_color_mode(device,
-                                                                   device_config.color_mode_id,
-                                                                   &color_mode_info);
-
-        if (K4A_SUCCEEDED(color_mode_result))
-        {
-            cJSON *color_mode_info_json = cJSON_CreateObject();
-
-            if (cJSON_AddNumberToObject(color_mode_info_json, "mode_id", color_mode_info.mode_id) == NULL)
-=======
             if (cJSON_AddNumberToObject(device_info_json, "device_id", device_info.device_id) == NULL)
->>>>>>> e2e7aa60
             {
                 device_info_result = K4A_RESULT_FAILED;
             }
@@ -453,13 +431,9 @@
     {
         const char *depth_mode_info_str = "";
 
-<<<<<<< HEAD
-        k4a_depth_mode_info_t depth_mode_info = { sizeof(k4a_depth_mode_info_t), K4A_ABI_VERSION, 0 };
-=======
         // Get the depth mode info that corresponds to the depth_mode_id.
         k4a_depth_mode_info_t depth_mode_info = { sizeof(k4a_depth_mode_info_t), K4A_ABI_VERSION, 0 };
         uint32_t depth_mode_count = 0;
->>>>>>> e2e7aa60
 
         k4a_result_t depth_mode_result = k4a_device_get_depth_mode_count(device, &depth_mode_count);
         if (K4A_SUCCEEDED(depth_mode_result))
@@ -508,15 +482,9 @@
     {
         const char *fps_mode_info_str = "";
 
-<<<<<<< HEAD
-        k4a_fps_mode_info_t fps_mode_info = { sizeof(k4a_fps_mode_info_t), K4A_ABI_VERSION, 0 };
-
-        k4a_result_t fps_mode_result = k4a_device_get_fps_mode(device, device_config.fps_mode_id, &fps_mode_info);
-=======
         // Get the fps mode info that corresponds to the fps_mode_id.
         k4a_fps_mode_info_t fps_mode_info = { sizeof(k4a_fps_mode_info_t), K4A_ABI_VERSION, 0 };
         uint32_t fps_mode_count = 0;
->>>>>>> e2e7aa60
 
         k4a_result_t fps_mode_result = k4a_device_get_fps_mode_count(device, &fps_mode_count);
         if (K4A_SUCCEEDED(fps_mode_result))
