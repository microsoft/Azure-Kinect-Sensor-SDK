--- conflicted
+++ resolved
@@ -360,11 +360,6 @@
         if (K4A_SUCCEEDED(device_info_result))
         {
             uint32_t capabilities = device_info.capabilities;
-<<<<<<< HEAD
-            // hasDepthDevice = capabilities == 1 || capabilities == 3 || capabilities == 5 || capabilities == 7;
-            // hasColorDevice = capabilities == 2 || capabilities == 3 || capabilities == 6 || capabilities == 7;
-=======
->>>>>>> 1166777f
             hasDepthDevice = (capabilities & 0x0001) == 1;
             hasColorDevice = ((capabilities >> 1) & 0x01) == 1;
 
