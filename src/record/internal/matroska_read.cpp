--- conflicted
+++ resolved
@@ -671,12 +671,6 @@
                 if (cJSON_IsNumber(device_info_json_capabilities) && device_info_json_capabilities->valuedouble != NULL)
                 {
                     uint32_t capabilities = (uint32_t)device_info_json_capabilities->valuedouble;
-<<<<<<< HEAD
-                    // hasDepthDevice = capabilities == 1 || capabilities == 3 || capabilities == 5 || capabilities == 7;
-                    // hasColorDevice = capabilities == 2 || capabilities == 3 || capabilities == 6 || capabilities == 7;
-
-=======
->>>>>>> 1166777f
                     hasDepthDevice = (capabilities & 0x0001) == 1;
                     hasColorDevice = ((capabilities >> 1) & 0x01) == 1;
                     device_info.capabilities = capabilities;
