--- conflicted
+++ resolved
@@ -240,71 +240,41 @@
         level = K4A_LOG_LEVEL_INFO;
     }
 
-<<<<<<< HEAD
-    logger_log(level, "******************** Device Info ********************");
-    logger_log(level, "K4A SDK version:     %s", K4A_VERSION_STR);
-=======
-    logger(LOGGER_K4A, __FILE__, __LINE__, "******************** Device Info ********************");
-    logger(LOGGER_K4A, __FILE__, __LINE__, "K4A SDK version:     %s", K4A_VERSION_STR);
->>>>>>> 7d6bd7bb
+    logger_log(level, __FILE__, __LINE__, "******************** Device Info ********************");
+    logger_log(level, __FILE__, __LINE__, "K4A SDK version:     %s", K4A_VERSION_STR);
 
     char serial_number[128];
     size_t size = sizeof(serial_number);
     if (depthmcu_get_serialnum(depth->depthmcu, serial_number, &size) == K4A_BUFFER_RESULT_SUCCEEDED)
     {
-<<<<<<< HEAD
-        logger_log(level, "Serial Number:       %s", serial_number);
+        logger_log(level, __FILE__, __LINE__, "Serial Number:       %s", serial_number);
     }
 
     k4a_version_t *ver = &depth->version.rgb;
-    logger_log(level, "RGB Sensor Version:  %d.%d.%d", ver->major, ver->minor, ver->iteration);
+    logger_log(level, __FILE__, __LINE__, "RGB Sensor Version:  %d.%d.%d", ver->major, ver->minor, ver->iteration);
 
     ver = &depth->version.depth;
-    logger_log(level, "Depth Sensor Version:%d.%d.%d", ver->major, ver->minor, ver->iteration);
+    logger_log(level, __FILE__, __LINE__, "Depth Sensor Version:%d.%d.%d", ver->major, ver->minor, ver->iteration);
 
     ver = &depth->version.audio;
-    logger_log(level, "Mic Array Version:   %d.%d.%d", ver->major, ver->minor, ver->iteration);
+    logger_log(level, __FILE__, __LINE__, "Mic Array Version:   %d.%d.%d", ver->major, ver->minor, ver->iteration);
 
     ver = &depth->version.depth_sensor;
-    logger_log(level, "Sensor Config:       %d.%d", ver->major, ver->minor);
-    logger_log(level, "Build type:          %s", depth->version.firmware_build == 0 ? "Release" : "Debug");
+    logger_log(level, __FILE__, __LINE__, "Sensor Config:       %d.%d", ver->major, ver->minor);
     logger_log(level,
+               __FILE__,
+               __LINE__,
+               "Build type:          %s",
+               depth->version.firmware_build == 0 ? "Release" : "Debug");
+    logger_log(level,
+               __FILE__,
+               __LINE__,
                "Signature type:      %s",
                depth->version.firmware_signature == K4A_FIRMWARE_SIGNATURE_MSFT ?
                    "MSFT" :
                    (depth->version.firmware_signature == K4A_FIRMWARE_SIGNATURE_TEST ? "Test" : "Unsigned"));
 
-    logger_log(level, "****************************************************");
-=======
-        logger(LOGGER_K4A, __FILE__, __LINE__, "Serial Number:       %s", serial_number);
-    }
-
-    k4a_version_t *ver = &depth->version.rgb;
-    logger(LOGGER_K4A, __FILE__, __LINE__, "RGB Sensor Version:  %d.%d.%d", ver->major, ver->minor, ver->iteration);
-
-    ver = &depth->version.depth;
-    logger(LOGGER_K4A, __FILE__, __LINE__, "Depth Sensor Version:%d.%d.%d", ver->major, ver->minor, ver->iteration);
-
-    ver = &depth->version.audio;
-    logger(LOGGER_K4A, __FILE__, __LINE__, "Mic Array Version:   %d.%d.%d", ver->major, ver->minor, ver->iteration);
-
-    ver = &depth->version.depth_sensor;
-    logger(LOGGER_K4A, __FILE__, __LINE__, "Sensor Config:       %d.%d", ver->major, ver->minor);
-    logger(LOGGER_K4A,
-           __FILE__,
-           __LINE__,
-           "Build type:          %s",
-           depth->version.firmware_build == 0 ? "Release" : "Debug");
-    logger(LOGGER_K4A,
-           __FILE__,
-           __LINE__,
-           "Signature type:      %s",
-           depth->version.firmware_signature == K4A_FIRMWARE_SIGNATURE_MSFT ?
-               "MSFT" :
-               (depth->version.firmware_signature == K4A_FIRMWARE_SIGNATURE_TEST ? "Test" : "Unsigned"));
-
-    logger(LOGGER_K4A, __FILE__, __LINE__, "****************************************************");
->>>>>>> 7d6bd7bb
+    logger_log(level, __FILE__, __LINE__, "****************************************************");
 }
 
 /** see documentation for depthmcu_stream_cb_t
