// Copyright (c) Microsoft Corporation. All rights reserved.
// Licensed under the MIT License.

#include <k4ainternal/transformation.h>
#include <k4ainternal/logging.h>

#include <stdlib.h>
#include <limits.h>
#include <math.h>

#include <emmintrin.h> // SSE2
#include <tmmintrin.h> // SSE3
#include <smmintrin.h> // SSE4.1

typedef struct _k4a_transformation_input_image_t
{
    const k4a_transformation_image_descriptor_t *descriptor;
    const uint8_t *data_uint8;
    const uint16_t *data_uint16;
} k4a_transformation_input_image_t;

typedef struct _k4a_transformation_output_image_t
{
    k4a_transformation_image_descriptor_t *descriptor;
    uint8_t *data_uint8;
    uint16_t *data_uint16;
} k4a_transformation_output_image_t;

typedef struct _k4a_transformation_rgbz_context_t
{
    const k4a_calibration_t *calibration;
    const k4a_transformation_xy_tables_t *xy_tables;
    k4a_transformation_input_image_t depth_image;
    k4a_transformation_input_image_t color_image;
    k4a_transformation_output_image_t transformed_image;
} k4a_transformation_rgbz_context_t;

typedef struct _k4a_correspondence_t
{
    k4a_float2_t point2d;
    float depth;
    int valid;
} k4a_correspondence_t;

typedef struct _k4a_bounding_box_t
{
    int top_left[2];
    int bottom_right[2];
} k4a_bounding_box_t;

static k4a_transformation_image_descriptor_t transformation_init_image_descriptor(int width, int height, int stride)
{
    k4a_transformation_image_descriptor_t descriptor;
    descriptor.width_pixels = width;
    descriptor.height_pixels = height;
    descriptor.stride_bytes = stride;
    return descriptor;
}

static bool transformation_compare_image_descriptors(const k4a_transformation_image_descriptor_t *descriptor1,
                                                     const k4a_transformation_image_descriptor_t *descriptor2)
{
    if (descriptor1->width_pixels != descriptor2->width_pixels ||
        descriptor1->height_pixels != descriptor2->height_pixels ||
        descriptor1->stride_bytes != descriptor2->stride_bytes)
    {
        LOG_ERROR("Unexpected image descriptor. Expected width_pixels: %d, height_pixels: %d, stride_bytes: %d. "
                  "Actual width_pixels: %d, height_pixels: %d, stride_bytes: %d.",
                  descriptor1->width_pixels,
                  descriptor1->height_pixels,
                  descriptor1->stride_bytes,
                  descriptor2->width_pixels,
                  descriptor2->height_pixels,
                  descriptor2->stride_bytes);
        return false;
    }
    return true;
}

static k4a_transformation_input_image_t
transformation_init_input_image(const k4a_transformation_image_descriptor_t *descriptor, const uint8_t *data)
{
    k4a_transformation_input_image_t image;
    image.descriptor = descriptor;
    image.data_uint8 = data;
    image.data_uint16 = (const uint16_t *)(const void *)data;
    return image;
}

static k4a_transformation_output_image_t
transformation_init_output_image(k4a_transformation_image_descriptor_t *descriptor, uint8_t *data)
{
    k4a_transformation_output_image_t image;
    image.descriptor = descriptor;
    image.data_uint8 = data;
    image.data_uint16 = (uint16_t *)(void *)data;
    return image;
}

// On Ubuntu 16.04 this works without warnings, but on Ubuntu 18.04 isnan actually
// takes a long double, we get a double-promotion warning here.  Unfortunately,
// isnan has an implementation-defined argument type, so there's not a specific
// type we can cast it to in order to avoid clang's precision warnings, so we
// just need to suppress the warning.
#ifdef __clang__
#pragma clang diagnostic push
#pragma clang diagnostic ignored "-Wdouble-promotion"
#endif
static k4a_result_t transformation_compute_correspondence(const int depth_index,
                                                          const uint16_t depth,
                                                          const k4a_transformation_rgbz_context_t *context,
                                                          k4a_correspondence_t *correspondence)
{
    if (depth == 0 || isnan(context->xy_tables->x_table[depth_index]))
    {
        memset(correspondence, 0, sizeof(k4a_correspondence_t));
        return K4A_RESULT_SUCCEEDED;
    }

    k4a_float3_t depth_point3d;
    depth_point3d.xyz.z = (float)depth;
    depth_point3d.xyz.x = context->xy_tables->x_table[depth_index] * depth_point3d.xyz.z;
    depth_point3d.xyz.y = context->xy_tables->y_table[depth_index] * depth_point3d.xyz.z;

    k4a_float3_t color_point3d;
    if (K4A_FAILED(TRACE_CALL(transformation_3d_to_3d(context->calibration,
                                                      depth_point3d.v,
                                                      K4A_CALIBRATION_TYPE_DEPTH,
                                                      K4A_CALIBRATION_TYPE_COLOR,
                                                      color_point3d.v))))
    {
        return K4A_RESULT_FAILED;
    }
    correspondence->depth = color_point3d.xyz.z;

    if (K4A_FAILED(TRACE_CALL(transformation_3d_to_2d(context->calibration,
                                                      color_point3d.v,
                                                      K4A_CALIBRATION_TYPE_COLOR,
                                                      K4A_CALIBRATION_TYPE_COLOR,
                                                      correspondence->point2d.v,
                                                      &correspondence->valid))))
    {
        return K4A_RESULT_FAILED;
    }
    return K4A_RESULT_SUCCEEDED;
}
#ifdef __clang__
#pragma clang diagnostic pop
#endif

static inline int transformation_min2(const int v1, const int v2)
{
    return (v1 < v2) ? v1 : v2;
}

static inline int transformation_max2(const int v1, const int v2)
{
    return (v1 > v2) ? v1 : v2;
}

static inline float transformation_min2f(const float v1, const float v2)
{
    return (v1 < v2) ? v1 : v2;
}

static inline float transformation_max2f(const float v1, const float v2)
{
    return (v1 > v2) ? v1 : v2;
}

static inline float transformation_min4f(const float v1, const float v2, const float v3, const float v4)
{
    return transformation_min2f(transformation_min2f(v1, v2), transformation_min2f(v3, v4));
}

static inline float transformation_max4f(const float v1, const float v2, const float v3, const float v4)
{
    return transformation_max2f(transformation_max2f(v1, v2), transformation_max2f(v3, v4));
}

static k4a_bounding_box_t transformation_compute_bounding_box(const k4a_correspondence_t *v1,
                                                              const k4a_correspondence_t *v2,
                                                              const k4a_correspondence_t *v3,
                                                              const k4a_correspondence_t *v4,
                                                              int width,
                                                              int height)
{
    k4a_bounding_box_t bounding_box;

    float x_min = transformation_min4f(v1->point2d.xy.x, v2->point2d.xy.x, v3->point2d.xy.x, v4->point2d.xy.x);
    float y_min = transformation_min4f(v1->point2d.xy.y, v2->point2d.xy.y, v3->point2d.xy.y, v4->point2d.xy.y);
    float x_max = transformation_max4f(v1->point2d.xy.x, v2->point2d.xy.x, v3->point2d.xy.x, v4->point2d.xy.x);
    float y_max = transformation_max4f(v1->point2d.xy.y, v2->point2d.xy.y, v3->point2d.xy.y, v4->point2d.xy.y);

    bounding_box.top_left[0] = transformation_max2((int)(ceilf(x_min)), 0);
    bounding_box.top_left[1] = transformation_max2((int)(ceilf(y_min)), 0);
    bounding_box.bottom_right[0] = transformation_min2((int)(ceilf(x_max)), width);
    bounding_box.bottom_right[1] = transformation_min2((int)(ceilf(y_max)), height);

    return bounding_box;
}

static inline k4a_correspondence_t transformation_interpolate_correspondences(const k4a_correspondence_t *v1,
                                                                              const k4a_correspondence_t *v2)
{
    k4a_correspondence_t result;

    result.point2d.xy.x = (v1->point2d.xy.x + v2->point2d.xy.x) * 0.5f;
    result.point2d.xy.y = (v1->point2d.xy.y + v2->point2d.xy.y) * 0.5f;
    result.depth = (v1->depth + v2->depth) * 0.5f;
    result.valid = v1->valid & v2->valid;

    return result;
}

static bool transformation_check_valid_correspondences(const k4a_correspondence_t *top_left,
                                                       const k4a_correspondence_t *top_right,
                                                       const k4a_correspondence_t *bottom_right,
                                                       const k4a_correspondence_t *bottom_left,
                                                       k4a_correspondence_t *valid_top_left,
                                                       k4a_correspondence_t *valid_top_right,
                                                       k4a_correspondence_t *valid_bottom_right,
                                                       k4a_correspondence_t *valid_bottom_left)
{
    *valid_top_left = *top_left;
    *valid_top_right = *top_right;
    *valid_bottom_right = *bottom_right;
    *valid_bottom_left = *bottom_left;

    // Check if a vertex is invalid and replace invalid ones with either existing
    // or interpolated vertices. Make sure the winding order of vertices stays clockwise.
    int num_invalid = 0;

    if (top_left->valid == 0)
    {
        num_invalid++;
        *valid_top_left = transformation_interpolate_correspondences(top_right, bottom_left);
    }
    if (top_right->valid == 0)
    {
        num_invalid++;
        *valid_top_right = *bottom_right;
        *valid_bottom_right = transformation_interpolate_correspondences(bottom_right, bottom_left);
    }
    if (bottom_right->valid == 0)
    {
        num_invalid++;
        *valid_bottom_right = transformation_interpolate_correspondences(top_right, bottom_left);
    }
    if (bottom_left->valid == 0)
    {
        num_invalid++;
        *valid_bottom_left = *bottom_right;
        *valid_bottom_right = transformation_interpolate_correspondences(top_right, bottom_right);
    }

    // If two or more vertices are invalid then we can't create a valid triangle
    bool valid = num_invalid < 2;

    // Ignore interpolation at large depth discontinuity without disrupting slanted surface
    // Skip interpolation threshold is estimated based on the following logic:
    // - angle between two pixels is: theta = 0.234375 degree (120 degree / 512) in binning resolution mode
    // - distance between two pixels at same depth approximately is: A ~= sin(theta) * depth
    // - distance between two pixels at highly slanted surface (e.g. alpha = 85 degree) is: B = A / cos(alpha)
    // - skip_interpolation_ratio ~= sin(theta) / cos(alpha)
    // We use B as the threshold that to skip interpolation if the depth difference in the triangle is larger
    // than B. This is a conservative threshold to estimate largest distance on a highly slanted surface at given depth,
    // in reality, given distortion, distance, resolution difference, B can be smaller
    const float skip_interpolation_ratio = 0.04693441759f;
    float d1 = valid_top_left->depth;
    float d2 = valid_top_right->depth;
    float d3 = valid_bottom_right->depth;
    float d4 = valid_bottom_left->depth;
    float depth_min = transformation_min2f(transformation_min2f(d1, d2), transformation_min2f(d3, d4));
    float depth_max = transformation_max2f(transformation_max2f(d1, d2), transformation_max2f(d3, d4));
    float depth_delta = depth_max - depth_min;
    float skip_interpolation_threshold = skip_interpolation_ratio * depth_min;
    if (depth_delta > skip_interpolation_threshold)
    {
        valid = false;
    }

    return valid;
}

static inline float transformation_area_function(const k4a_float2_t *a, const k4a_float2_t *b, const k4a_float2_t *c)
{
    // Calculate area of parallelogram defined by vectors (ab) and (ac).
    // Result will be negative if vertex c is on the left side of vector (ab).
    return (c->xy.y - a->xy.y) * (b->xy.x - a->xy.x) - (c->xy.x - a->xy.x) * (b->xy.y - a->xy.y);
}

static bool transformation_point_inside_triangle(const k4a_correspondence_t *valid_top_left,
                                                 const k4a_correspondence_t *valid_intermediate,
                                                 const k4a_correspondence_t *valid_bottom_right,
                                                 const k4a_float2_t *point,
                                                 float area_intermediate,
                                                 bool counter_clockwise,
                                                 float *depth)
{
    // Calculate sub triangle areas
    float area_top_left = transformation_area_function(&valid_intermediate->point2d, &valid_top_left->point2d, point);
    float area_bottom_right = transformation_area_function(&valid_bottom_right->point2d,
                                                           &valid_intermediate->point2d,
                                                           point);

    // Check if point is inside the triangle (area is positive).
    // If counter_clockwise order is not set then we need to negate the areas.
    // Top/left edge is inclusive (>= 0) while bottom/right edge is exclusive (> 0).
    if (((counter_clockwise ? area_top_left : -area_top_left) >= 0.0f) &&
        ((counter_clockwise ? area_bottom_right : -area_bottom_right) > 0.0f))
    {
        // Calculate sum of areas and check divide by zero
        float sum_weights = area_top_left + area_intermediate + area_bottom_right;
        if (sum_weights != 0.0f)
        {
            sum_weights = 1.0f / sum_weights;
        }

        // Linear interpolatation of depth using area_top_left, area_intermediate, area_bottom_right
        *depth = (area_top_left * valid_bottom_right->depth + area_intermediate * valid_intermediate->depth +
                  area_bottom_right * valid_top_left->depth) *
                 sum_weights;

        return true;
    }

    return false;
}

static bool transformation_point_inside_quad(const k4a_correspondence_t *valid_top_left,
                                             const k4a_correspondence_t *valid_top_right,
                                             const k4a_correspondence_t *valid_bottom_right,
                                             const k4a_correspondence_t *valid_bottom_left,
                                             const k4a_float2_t *point,
                                             float *depth)
{
    // Calculate area to see if point is to the left or right of vector (valid_top_left - valid_bottom_right).
    // Set counter_clockwise flag true for all positions to the right of the aforementioned vector.
    float area_intermediate = transformation_area_function(&valid_top_left->point2d,
                                                           &valid_bottom_right->point2d,
                                                           point);
    bool counter_clockwise = (area_intermediate >= 0.0f);

    // Interpolate depth using either the right or left triangle
    return transformation_point_inside_triangle(valid_top_left,
                                                counter_clockwise ? valid_bottom_left : valid_top_right,
                                                valid_bottom_right,
                                                point,
                                                area_intermediate,
                                                counter_clockwise,
                                                depth);
}

static void transformation_draw_rectangle(const k4a_bounding_box_t *bounding_box,
                                          const k4a_correspondence_t *valid_top_left,
                                          const k4a_correspondence_t *valid_top_right,
                                          const k4a_correspondence_t *valid_bottom_right,
                                          const k4a_correspondence_t *valid_bottom_left,
                                          k4a_transformation_output_image_t *image)
{
    k4a_float2_t point;
    for (int y = bounding_box->top_left[1]; y < bounding_box->bottom_right[1]; y++)
    {
        uint16_t *row = image->data_uint16 + y * image->descriptor->width_pixels;
        point.xy.y = (float)y;

        for (int x = bounding_box->top_left[0]; x < bounding_box->bottom_right[0]; x++)
        {
            point.xy.x = (float)x;

            float interpolated_depth = 0.0f;
            if (transformation_point_inside_quad(valid_top_left,
                                                 valid_top_right,
                                                 valid_bottom_right,
                                                 valid_bottom_left,
                                                 &point,
                                                 &interpolated_depth))
            {
                uint16_t depth = (uint16_t)(interpolated_depth + 0.5f);

                // handle occlusions
                if (row[x] == 0 || (depth < row[x]))
                {
                    row[x] = depth;
                }
            }
        }
    }
}

static k4a_result_t transformation_depth_to_color(k4a_transformation_rgbz_context_t *context)
{
    memset(context->transformed_image.data_uint8,
           0,
           (size_t)(context->transformed_image.descriptor->stride_bytes *
                    context->transformed_image.descriptor->height_pixels));

    k4a_correspondence_t *vertex_row = (k4a_correspondence_t *)malloc(
        (size_t)context->depth_image.descriptor->width_pixels * sizeof(k4a_correspondence_t));

    int idx = 0;
    for (; idx < context->depth_image.descriptor->width_pixels; idx++)
    {
        if (K4A_FAILED(TRACE_CALL(transformation_compute_correspondence(
                idx, context->depth_image.data_uint16[idx], context, vertex_row + idx))))
        {
            free(vertex_row);
            return K4A_RESULT_FAILED;
        }
    }

    for (int y = 1; y < context->depth_image.descriptor->height_pixels; y++)
    {
        k4a_correspondence_t top_left = vertex_row[0];
        k4a_correspondence_t bottom_left;
        if (K4A_FAILED(TRACE_CALL(transformation_compute_correspondence(
                idx, context->depth_image.data_uint16[idx], context, &bottom_left))))
        {
            free(vertex_row);
            return K4A_RESULT_FAILED;
        }
        idx++;
        vertex_row[0] = bottom_left;

        for (int x = 1; x < context->depth_image.descriptor->width_pixels; x++, idx++)
        {
            k4a_correspondence_t top_right = vertex_row[x];
            k4a_correspondence_t bottom_right;
            if (K4A_FAILED(TRACE_CALL(transformation_compute_correspondence(
                    idx, context->depth_image.data_uint16[idx], context, &bottom_right))))
            {
                free(vertex_row);
                return K4A_RESULT_FAILED;
            }

            k4a_correspondence_t valid_top_left, valid_top_right, valid_bottom_right, valid_bottom_left;
            if (transformation_check_valid_correspondences(&top_left,
                                                           &top_right,
                                                           &bottom_right,
                                                           &bottom_left,
                                                           &valid_top_left,
                                                           &valid_top_right,
                                                           &valid_bottom_right,
                                                           &valid_bottom_left))
            {
                k4a_bounding_box_t bounding_box =
                    transformation_compute_bounding_box(&valid_top_left,
                                                        &valid_top_right,
                                                        &valid_bottom_right,
                                                        &valid_bottom_left,
                                                        context->transformed_image.descriptor->width_pixels,
                                                        context->transformed_image.descriptor->height_pixels);

                transformation_draw_rectangle(&bounding_box,
                                              &valid_top_left,
                                              &valid_top_right,
                                              &valid_bottom_right,
                                              &valid_bottom_left,
                                              &context->transformed_image);
            }

            vertex_row[x] = bottom_right;
            top_left = top_right;
            bottom_left = bottom_right;
        }
    }
    free(vertex_row);
    return K4A_RESULT_SUCCEEDED;
}

k4a_buffer_result_t transformation_depth_image_to_color_camera_validate_parameters(
    const k4a_calibration_t *calibration,
    const k4a_transformation_xy_tables_t *xy_tables_depth_camera,
    const uint8_t *depth_image_data,
    const k4a_transformation_image_descriptor_t *depth_image_descriptor,
    uint8_t *transformed_depth_image_data,
    k4a_transformation_image_descriptor_t *transformed_depth_image_descriptor)
{
    if (transformed_depth_image_descriptor == 0 || calibration == 0)
    {
        if (calibration == 0)
        {
            LOG_ERROR("Calibration is null.", 0);
        }
        return K4A_BUFFER_RESULT_FAILED;
    }

    k4a_transformation_image_descriptor_t expected_transformed_depth_image_descriptor =
        transformation_init_image_descriptor(calibration->color_camera_calibration.resolution_width,
                                             calibration->color_camera_calibration.resolution_height,
                                             calibration->color_camera_calibration.resolution_width *
                                                 (int)sizeof(uint16_t));

    if (transformed_depth_image_data == 0 ||
        transformation_compare_image_descriptors(transformed_depth_image_descriptor,
                                                 &expected_transformed_depth_image_descriptor) == false)
    {
        if (transformed_depth_image_data == 0)
        {
            LOG_ERROR("Transformed depth image data is null.", 0);
        }
        else
        {
            LOG_ERROR("Unexpected transformed depth image descriptor, see details above.", 0);
        }
        return K4A_BUFFER_RESULT_TOO_SMALL;
    }

    if (xy_tables_depth_camera == 0 || depth_image_data == 0 || depth_image_descriptor == 0 ||
        transformed_depth_image_data == 0)
    {
        if (xy_tables_depth_camera == 0)
        {
            LOG_ERROR("Depth camera xy table is null.", 0);
        }
        if (depth_image_data == 0)
        {
            LOG_ERROR("Depth image data is null.", 0);
        }
        if (transformed_depth_image_data == 0)
        {
            LOG_ERROR("Transformed depth image data is null.", 0);
        }
        return K4A_BUFFER_RESULT_FAILED;
    }

    k4a_transformation_image_descriptor_t expected_depth_image_descriptor =
        transformation_init_image_descriptor(calibration->depth_camera_calibration.resolution_width,
                                             calibration->depth_camera_calibration.resolution_height,
                                             calibration->depth_camera_calibration.resolution_width *
                                                 (int)sizeof(uint16_t));

    if (transformation_compare_image_descriptors(depth_image_descriptor, &expected_depth_image_descriptor) == false)
    {
        LOG_ERROR("Unexpected depth image descriptor, see details above.", 0);
        return K4A_BUFFER_RESULT_FAILED;
    }

    return K4A_BUFFER_RESULT_SUCCEEDED;
}

k4a_buffer_result_t transformation_depth_image_to_color_camera_internal(
    const k4a_calibration_t *calibration,
    const k4a_transformation_xy_tables_t *xy_tables_depth_camera,
    const uint8_t *depth_image_data,
    const k4a_transformation_image_descriptor_t *depth_image_descriptor,
    uint8_t *transformed_depth_image_data,
    k4a_transformation_image_descriptor_t *transformed_depth_image_descriptor)
{
    if (K4A_BUFFER_RESULT_SUCCEEDED !=
        TRACE_BUFFER_CALL(
            transformation_depth_image_to_color_camera_validate_parameters(calibration,
                                                                           xy_tables_depth_camera,
                                                                           depth_image_data,
                                                                           depth_image_descriptor,
                                                                           transformed_depth_image_data,
                                                                           transformed_depth_image_descriptor)))
    {
        return K4A_BUFFER_RESULT_FAILED;
    }

    k4a_transformation_rgbz_context_t context;
    memset(&context, 0, sizeof(k4a_transformation_rgbz_context_t));

    context.xy_tables = xy_tables_depth_camera;
    context.calibration = calibration;

    context.depth_image = transformation_init_input_image(depth_image_descriptor, depth_image_data);

    context.transformed_image = transformation_init_output_image(transformed_depth_image_descriptor,
                                                                 transformed_depth_image_data);

    if (K4A_FAILED(TRACE_CALL(transformation_depth_to_color(&context))))
    {
        return K4A_BUFFER_RESULT_FAILED;
    }
    return K4A_BUFFER_RESULT_SUCCEEDED;
}

static inline int transformation_point_inside_image(int width, int height, k4a_float2_t *point2d)
{
    int point_floor[2];
    point_floor[0] = (int)(floorf(point2d->xy.x));
    point_floor[1] = (int)(floorf(point2d->xy.y));
    if (point_floor[0] < 0 || point_floor[1] < 0 || point_floor[0] + 1 >= width || point_floor[1] + 1 >= height)
    {
        return 0;
    }
    return 1;
}

static inline uint8_t transformation_bilinear_interpolation(const uint8_t *image, int stride, k4a_float2_t *point2d)
{
    int point_floor[2];
    point_floor[0] = (int)(floorf(point2d->xy.x));
    point_floor[1] = (int)(floorf(point2d->xy.y));

    float fractional[2];
    fractional[0] = point2d->xy.x - point_floor[0];
    fractional[1] = point2d->xy.y - point_floor[1];

    float vals[4];
    int idx = point_floor[1] * stride + 4 * point_floor[0];
    vals[0] = (float)image[idx];
    vals[1] = (float)image[idx + 4];
    idx += stride;
    vals[2] = (float)image[idx];
    vals[3] = (float)image[idx + 4];

    float interpol_x[2];
    interpol_x[0] = (1.f - fractional[0]) * vals[0] + fractional[0] * vals[1];
    interpol_x[1] = (1.f - fractional[0]) * vals[2] + fractional[0] * vals[3];

    float interpol_y = (1.f - fractional[1]) * interpol_x[0] + fractional[1] * interpol_x[1];
    return (uint8_t)(interpol_y + 0.5f);
}

static k4a_result_t transformation_color_to_depth(k4a_transformation_rgbz_context_t *context)
{
    memset(context->transformed_image.data_uint8,
           0,
           (size_t)(context->transformed_image.descriptor->stride_bytes *
                    context->transformed_image.descriptor->height_pixels));

    for (int idx = 0;
         idx < context->depth_image.descriptor->width_pixels * context->depth_image.descriptor->height_pixels;
         idx++)
    {
        k4a_correspondence_t correspondence;
        if (K4A_FAILED(TRACE_CALL(transformation_compute_correspondence(
                idx, context->depth_image.data_uint16[idx], context, &correspondence))))
        {
            return K4A_RESULT_FAILED;
        }

        if (correspondence.valid && transformation_point_inside_image(context->color_image.descriptor->width_pixels,
                                                                      context->color_image.descriptor->height_pixels,
                                                                      &correspondence.point2d))
        {
            uint8_t b = transformation_bilinear_interpolation(context->color_image.data_uint8,
                                                              context->color_image.descriptor->stride_bytes,
                                                              &correspondence.point2d);

            uint8_t g = transformation_bilinear_interpolation(context->color_image.data_uint8 + 1,
                                                              context->color_image.descriptor->stride_bytes,
                                                              &correspondence.point2d);

            uint8_t r = transformation_bilinear_interpolation(context->color_image.data_uint8 + 2,
                                                              context->color_image.descriptor->stride_bytes,
                                                              &correspondence.point2d);

            uint8_t alpha = transformation_bilinear_interpolation(context->color_image.data_uint8 + 3,
                                                                  context->color_image.descriptor->stride_bytes,
                                                                  &correspondence.point2d);

            // bgra = (0,0,0,0) is used to indicate that the bgra pixel is invalid. A valid bgra pixel with values
            // (0,0,0,0) is mapped to (1,0,0,0) to express that it is valid and very close to black.
            if (b == 0 && g == 0 && r == 0 && alpha == 0)
            {
                b++;
            }

            context->transformed_image.data_uint8[4 * idx + 0] = b;
            context->transformed_image.data_uint8[4 * idx + 1] = g;
            context->transformed_image.data_uint8[4 * idx + 2] = r;
            context->transformed_image.data_uint8[4 * idx + 3] = alpha;
        }
    }
    return K4A_RESULT_SUCCEEDED;
}

k4a_buffer_result_t transformation_color_image_to_depth_camera_validate_parameters(
    const k4a_calibration_t *calibration,
    const k4a_transformation_xy_tables_t *xy_tables_depth_camera,
    const uint8_t *depth_image_data,
    const k4a_transformation_image_descriptor_t *depth_image_descriptor,
    const uint8_t *color_image_data,
    const k4a_transformation_image_descriptor_t *color_image_descriptor,
    uint8_t *transformed_color_image_data,
    k4a_transformation_image_descriptor_t *transformed_color_image_descriptor)
{
    if (transformed_color_image_descriptor == 0 || calibration == 0)
    {
        if (calibration == 0)
        {
            LOG_ERROR("Calibration is null.", 0);
        }
        return K4A_BUFFER_RESULT_FAILED;
    }

    k4a_transformation_image_descriptor_t expected_transformed_color_image_descriptor =
        transformation_init_image_descriptor(calibration->depth_camera_calibration.resolution_width,
                                             calibration->depth_camera_calibration.resolution_height,
                                             calibration->depth_camera_calibration.resolution_width * 4 *
                                                 (int)sizeof(uint8_t));

    if (transformed_color_image_data == 0 ||
        transformation_compare_image_descriptors(transformed_color_image_descriptor,
                                                 &expected_transformed_color_image_descriptor) == false)
    {
        if (transformed_color_image_data == 0)
        {
            LOG_ERROR("Transformed color image data is null.", 0);
        }
        else
        {
            LOG_ERROR("Unexpected transformed color image descriptor, see details above.", 0);
        }
        return K4A_BUFFER_RESULT_TOO_SMALL;
    }

    if (xy_tables_depth_camera == 0 || depth_image_data == 0 || depth_image_descriptor == 0 || color_image_data == 0 ||
        color_image_descriptor == 0 || transformed_color_image_data == 0)
    {
        if (xy_tables_depth_camera == 0)
        {
            LOG_ERROR("Depth camera xy table is null.", 0);
        }
        if (depth_image_data == 0)
        {
            LOG_ERROR("Depth image data is null.", 0);
        }
        if (color_image_data == 0)
        {
            LOG_ERROR("Color image data is null.", 0);
        }
        if (transformed_color_image_data == 0)
        {
            LOG_ERROR("Transformed color image data is null.", 0);
        }
        return K4A_BUFFER_RESULT_FAILED;
    }

    k4a_transformation_image_descriptor_t expected_depth_image_descriptor =
        transformation_init_image_descriptor(calibration->depth_camera_calibration.resolution_width,
                                             calibration->depth_camera_calibration.resolution_height,
                                             calibration->depth_camera_calibration.resolution_width *
                                                 (int)sizeof(uint16_t));

    if (transformation_compare_image_descriptors(depth_image_descriptor, &expected_depth_image_descriptor) == false)
    {
        LOG_ERROR("Unexpected depth image descriptor, see details above.", 0);
        return K4A_BUFFER_RESULT_FAILED;
    }

    k4a_transformation_image_descriptor_t expected_color_image_descriptor =
        transformation_init_image_descriptor(calibration->color_camera_calibration.resolution_width,
                                             calibration->color_camera_calibration.resolution_height,
                                             calibration->color_camera_calibration.resolution_width * 4 *
                                                 (int)sizeof(uint8_t));

    if (transformation_compare_image_descriptors(color_image_descriptor, &expected_color_image_descriptor) == false)
    {
        LOG_ERROR("Unexpected color image descriptor, see details above.", 0);
        return K4A_BUFFER_RESULT_FAILED;
    }

    return K4A_BUFFER_RESULT_SUCCEEDED;
}

k4a_buffer_result_t transformation_color_image_to_depth_camera_internal(
    const k4a_calibration_t *calibration,
    const k4a_transformation_xy_tables_t *xy_tables_depth_camera,
    const uint8_t *depth_image_data,
    const k4a_transformation_image_descriptor_t *depth_image_descriptor,
    const uint8_t *color_image_data,
    const k4a_transformation_image_descriptor_t *color_image_descriptor,
    uint8_t *transformed_color_image_data,
    k4a_transformation_image_descriptor_t *transformed_color_image_descriptor)
{
    if (K4A_BUFFER_RESULT_SUCCEEDED !=
        TRACE_BUFFER_CALL(
            transformation_color_image_to_depth_camera_validate_parameters(calibration,
                                                                           xy_tables_depth_camera,
                                                                           depth_image_data,
                                                                           depth_image_descriptor,
                                                                           color_image_data,
                                                                           color_image_descriptor,
                                                                           transformed_color_image_data,
                                                                           transformed_color_image_descriptor)))
    {
        return K4A_BUFFER_RESULT_FAILED;
    }

    k4a_transformation_rgbz_context_t context;
    memset(&context, 0, sizeof(k4a_transformation_rgbz_context_t));

    context.xy_tables = xy_tables_depth_camera;
    context.calibration = calibration;

    context.depth_image = transformation_init_input_image(depth_image_descriptor, depth_image_data);

    context.color_image = transformation_init_input_image(color_image_descriptor, color_image_data);

    context.transformed_image = transformation_init_output_image(transformed_color_image_descriptor,
                                                                 transformed_color_image_data);

    if (K4A_FAILED(TRACE_CALL(transformation_color_to_depth(&context))))
    {
        return K4A_BUFFER_RESULT_FAILED;
    }
    return K4A_BUFFER_RESULT_SUCCEEDED;
}

<<<<<<< HEAD
#ifndef _M_X64
// On Ubuntu 16.04 this works without warnings, but on Ubuntu 18.04 isnan actually
// takes a long double, we get a double-promotion warning here.  Unfortunately,
// isnan has an implementation-defined argument type, so there's not a specific
// type we can cast it to in order to avoid clang's precision warnings, so we
// just need to suppress the warning.
#ifdef __clang__
#pragma clang diagnostic push
#pragma clang diagnostic ignored "-Wdouble-promotion"
#endif
static void transformation_depth_to_xyz(k4a_transformation_xy_tables_t *xy_tables,
                                        const void *depth_image_data,
                                        void *xyz_image_data)
{
    const uint16_t *depth_image_data_uint16 = (const uint16_t *)depth_image_data;
    int16_t *xyz_data_int16 = (int16_t *)xyz_image_data;
    int16_t x, y, z;

    for (int i = 0; i < xy_tables->width * xy_tables->height; i++)
    {
        float x_tab = xy_tables->x_table[i];

        if (!isnan(x_tab))
        {
            z = (int16_t)depth_image_data_uint16[i];
            x = (int16_t)(floorf(x_tab * (float)z + 0.5f));
            y = (int16_t)(floorf(xy_tables->y_table[i] * (float)z + 0.5f));
        }
        else
        {
            x = 0;
            y = 0;
            z = 0;
        }

        xyz_data_int16[3 * i + 0] = x;
        xyz_data_int16[3 * i + 1] = y;
        xyz_data_int16[3 * i + 2] = z;
    }
}
#ifdef __clang__
#pragma clang diagnostic pop
#endif
#else
=======
// This is the same function as transformation_depth_to_xyz without the SSE
// instructions. This code is kept here for readability.
// static void transformation_depth_to_xyz(k4a_transformation_xy_tables_t *xy_tables,
//                                         const void *depth_image_data,
//                                         void *xyz_image_data)
// {
//     const uint16_t *depth_image_data_uint16 = (const uint16_t *)depth_image_data;
//     int16_t *xyz_data_int16 = (int16_t *)xyz_image_data;
//     int16_t x, y, z;

//      for (int i = 0; i < xy_tables->width * xy_tables->height; i++)
//     {
//         float x_tab = xy_tables->x_table[i];

//          if (!isnan(x_tab))
//         {
//             z = (int16_t)depth_image_data_uint16[i];
//             x = (int16_t)(floorf(x_tab * (float)z + 0.5f));
//             y = (int16_t)(floorf(xy_tables->y_table[i] * (float)z + 0.5f));
//         }
//         else
//         {
//             x = 0;
//             y = 0;
//             z = 0;
//         }

//          xyz_data_int16[3 * i + 0] = x;
//         xyz_data_int16[3 * i + 1] = y;
//         xyz_data_int16[3 * i + 2] = z;
//     }
// }

>>>>>>> b489eaa4
static void transformation_depth_to_xyz_sse(k4a_transformation_xy_tables_t *xy_tables,
                                            const void *depth_image_data,
                                            void *xyz_image_data)
{
    const __m128i *depth_image_data_m128i = (const __m128i *)depth_image_data;
#if defined(__clang__) || defined(__GNUC__)
    void *x_table = __builtin_assume_aligned(xy_tables->x_table, 16);
    void *y_table = __builtin_assume_aligned(xy_tables->y_table, 16);
#else
    void *x_table = (void *)xy_tables->x_table;
    void *y_table = (void *)xy_tables->y_table;
#endif
    __m128 *x_table_m128 = (__m128 *)x_table;
    __m128 *y_table_m128 = (__m128 *)y_table;
    __m128i *xyz_data_m128i = (__m128i *)xyz_image_data;

    const int16_t pos0 = 0x0100;
    const int16_t pos1 = 0x0302;
    const int16_t pos2 = 0x0504;
    const int16_t pos3 = 0x0706;
    const int16_t pos4 = 0x0908;
    const int16_t pos5 = 0x0B0A;
    const int16_t pos6 = 0x0D0C;
    const int16_t pos7 = 0x0F0E;

    // x0, x3, x6, x1, x4, x7, x2, x5
    __m128i x_shuffle = _mm_setr_epi16(pos0, pos3, pos6, pos1, pos4, pos7, pos2, pos5);
    // y5, y0, y3, y6, y1, y4, y7, y2
    __m128i y_shuffle = _mm_setr_epi16(pos5, pos0, pos3, pos6, pos1, pos4, pos7, pos2);
    // z2, z5, z0, z3, z6, z1, z4, z7
    __m128i z_shuffle = _mm_setr_epi16(pos2, pos5, pos0, pos3, pos6, pos1, pos4, pos7);

    __m128i valid_shuffle = _mm_setr_epi16(pos0, pos2, pos4, pos6, pos0, pos2, pos4, pos6);

    for (int i = 0; i < xy_tables->width * xy_tables->height / 8; i++)
    {
        __m128i z = *depth_image_data_m128i++;

        __m128 x_tab_lo = *x_table_m128++;
        __m128 x_tab_hi = *x_table_m128++;
        __m128 valid_lo = _mm_cmpeq_ps(x_tab_lo, x_tab_lo);
        __m128 valid_hi = _mm_cmpeq_ps(x_tab_hi, x_tab_hi);
        __m128i valid_shuffle_lo = _mm_shuffle_epi8(*((__m128i *)&valid_lo), valid_shuffle);
        __m128i valid_shuffle_hi = _mm_shuffle_epi8(*((__m128i *)&valid_hi), valid_shuffle);
        __m128i valid = _mm_blend_epi16(valid_shuffle_lo, valid_shuffle_hi, 0xF0);
        z = _mm_blendv_epi8(_mm_setzero_si128(), z, valid);

        __m128 depth_lo = _mm_cvtepi32_ps(_mm_unpacklo_epi16(z, _mm_setzero_si128()));
        __m128 depth_hi = _mm_cvtepi32_ps(_mm_unpackhi_epi16(z, _mm_setzero_si128()));

        __m128i x_lo = _mm_cvtps_epi32(_mm_mul_ps(depth_lo, x_tab_lo));
        __m128i x_hi = _mm_cvtps_epi32(_mm_mul_ps(depth_hi, x_tab_hi));
        __m128i x = _mm_packs_epi32(x_lo, x_hi);
        x = _mm_blendv_epi8(_mm_setzero_si128(), x, valid);
        x = _mm_shuffle_epi8(x, x_shuffle);

        __m128i y_lo = _mm_cvtps_epi32(_mm_mul_ps(depth_lo, *y_table_m128++));
        __m128i y_hi = _mm_cvtps_epi32(_mm_mul_ps(depth_hi, *y_table_m128++));
        __m128i y = _mm_packs_epi32(y_lo, y_hi);
        y = _mm_shuffle_epi8(y, y_shuffle);

        z = _mm_shuffle_epi8(z, z_shuffle);

        // x0, y0, z0, x1, y1, z1, x2, y2
        *xyz_data_m128i++ = _mm_blend_epi16(_mm_blend_epi16(x, y, 0x92), z, 0x24);
        // z2, x3, y3, z3, x4, y4, z4, x5
        *xyz_data_m128i++ = _mm_blend_epi16(_mm_blend_epi16(x, y, 0x24), z, 0x49);
        // y5, z5, x6, y6, z6, x7, y7, z7
        *xyz_data_m128i++ = _mm_blend_epi16(_mm_blend_epi16(x, y, 0x49), z, 0x92);
    }
}

k4a_buffer_result_t
transformation_depth_image_to_point_cloud_internal(k4a_transformation_xy_tables_t *xy_tables,
                                                   const uint8_t *depth_image_data,
                                                   const k4a_transformation_image_descriptor_t *depth_image_descriptor,
                                                   uint8_t *xyz_image_data,
                                                   k4a_transformation_image_descriptor_t *xyz_image_descriptor)
{
    if (xyz_image_descriptor == 0)
    {
        return K4A_BUFFER_RESULT_FAILED;
    }

    k4a_transformation_image_descriptor_t expected_xyz_image_descriptor =
        transformation_init_image_descriptor(xy_tables->width,
                                             xy_tables->height,
                                             xy_tables->width * 3 * (int)sizeof(int16_t));

    if (xyz_image_data == 0 ||
        transformation_compare_image_descriptors(xyz_image_descriptor, &expected_xyz_image_descriptor) == false)
    {
        if (xyz_image_data == 0)
        {
            LOG_ERROR("XYZ image data is null.", 0);
        }
        else
        {
            LOG_ERROR("Unexpected XYZ image descriptor, see details above.", 0);
        }
        return K4A_BUFFER_RESULT_TOO_SMALL;
    }

    if (depth_image_data == 0 || depth_image_descriptor == 0)
    {
        if (depth_image_data == 0)
        {
            LOG_ERROR("Depth image data is null.", 0);
        }
        return K4A_BUFFER_RESULT_FAILED;
    }

    k4a_transformation_image_descriptor_t expected_depth_image_descriptor =
        transformation_init_image_descriptor(xy_tables->width,
                                             xy_tables->height,
                                             xy_tables->width * (int)sizeof(uint16_t));

    if (transformation_compare_image_descriptors(depth_image_descriptor, &expected_depth_image_descriptor) == false)
    {
        LOG_ERROR("Unexpected depth image descriptor, see details above.", 0);
        return K4A_BUFFER_RESULT_FAILED;
    }

    transformation_depth_to_xyz_sse(xy_tables, (const void *)depth_image_data, (void *)xyz_image_data);

    return K4A_BUFFER_RESULT_SUCCEEDED;
}<|MERGE_RESOLUTION|>--- conflicted
+++ resolved
@@ -97,15 +97,6 @@
     return image;
 }
 
-// On Ubuntu 16.04 this works without warnings, but on Ubuntu 18.04 isnan actually
-// takes a long double, we get a double-promotion warning here.  Unfortunately,
-// isnan has an implementation-defined argument type, so there's not a specific
-// type we can cast it to in order to avoid clang's precision warnings, so we
-// just need to suppress the warning.
-#ifdef __clang__
-#pragma clang diagnostic push
-#pragma clang diagnostic ignored "-Wdouble-promotion"
-#endif
 static k4a_result_t transformation_compute_correspondence(const int depth_index,
                                                           const uint16_t depth,
                                                           const k4a_transformation_rgbz_context_t *context,
@@ -144,9 +135,6 @@
     }
     return K4A_RESULT_SUCCEEDED;
 }
-#ifdef __clang__
-#pragma clang diagnostic pop
-#endif
 
 static inline int transformation_min2(const int v1, const int v2)
 {
@@ -803,52 +791,6 @@
     return K4A_BUFFER_RESULT_SUCCEEDED;
 }
 
-<<<<<<< HEAD
-#ifndef _M_X64
-// On Ubuntu 16.04 this works without warnings, but on Ubuntu 18.04 isnan actually
-// takes a long double, we get a double-promotion warning here.  Unfortunately,
-// isnan has an implementation-defined argument type, so there's not a specific
-// type we can cast it to in order to avoid clang's precision warnings, so we
-// just need to suppress the warning.
-#ifdef __clang__
-#pragma clang diagnostic push
-#pragma clang diagnostic ignored "-Wdouble-promotion"
-#endif
-static void transformation_depth_to_xyz(k4a_transformation_xy_tables_t *xy_tables,
-                                        const void *depth_image_data,
-                                        void *xyz_image_data)
-{
-    const uint16_t *depth_image_data_uint16 = (const uint16_t *)depth_image_data;
-    int16_t *xyz_data_int16 = (int16_t *)xyz_image_data;
-    int16_t x, y, z;
-
-    for (int i = 0; i < xy_tables->width * xy_tables->height; i++)
-    {
-        float x_tab = xy_tables->x_table[i];
-
-        if (!isnan(x_tab))
-        {
-            z = (int16_t)depth_image_data_uint16[i];
-            x = (int16_t)(floorf(x_tab * (float)z + 0.5f));
-            y = (int16_t)(floorf(xy_tables->y_table[i] * (float)z + 0.5f));
-        }
-        else
-        {
-            x = 0;
-            y = 0;
-            z = 0;
-        }
-
-        xyz_data_int16[3 * i + 0] = x;
-        xyz_data_int16[3 * i + 1] = y;
-        xyz_data_int16[3 * i + 2] = z;
-    }
-}
-#ifdef __clang__
-#pragma clang diagnostic pop
-#endif
-#else
-=======
 // This is the same function as transformation_depth_to_xyz without the SSE
 // instructions. This code is kept here for readability.
 // static void transformation_depth_to_xyz(k4a_transformation_xy_tables_t *xy_tables,
@@ -882,7 +824,6 @@
 //     }
 // }
 
->>>>>>> b489eaa4
 static void transformation_depth_to_xyz_sse(k4a_transformation_xy_tables_t *xy_tables,
                                             const void *depth_image_data,
                                             void *xyz_image_data)
