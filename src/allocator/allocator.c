// Copyright (c) Microsoft Corporation. All rights reserved.
// Licensed under the MIT License.

// This library
#include <k4ainternal/allocator.h>

// Dependent libraries
#include <k4ainternal/capture.h>
#include <azure_c_shared_utility/lock.h>
#include <azure_c_shared_utility/refcount.h>

// System dependencies
#include <stdlib.h>
#include <string.h>
#include <stdbool.h>
#include <assert.h>
#include <math.h>

typedef enum
{
    IMAGE_TYPE_COLOR = 0,
    IMAGE_TYPE_DEPTH,
    IMAGE_TYPE_IR,
    IMAGE_TYPE_COUNT,
} image_type_index_t;

//
// Simple counts of memory allocations for the purpose of detecting leaks of the K4A SDK's larger memory objects.
//
// NOTE about using globals vs. an allocated context. In most cases we prefer to avoid globals and instead allocate a
// context that gets passed around. The drawback to an allocated context in this case is how to use one and abstract it
// away from the user such that they can hold onto memory after k4a_device_close has been called, which would ultimately
// need to destroy the context.
//
// Globals have the drawback that they are shared for instances in the same process. So they count the allocations for
// the entire process, not just the current session (k4a_device_open). As a result we must also count the active
// sessions so we can properly report leaks when all active sessions end (k4a_device_close).
static volatile long g_allocated_image_count_user = 0;
static volatile long g_allocated_image_count_color = 0;
static volatile long g_allocated_image_count_depth = 0;
static volatile long g_allocated_image_count_imu = 0;
static volatile long g_allocated_image_count_usb_depth = 0;
static volatile long g_allocated_image_count_usb_imu = 0;

// Count the number of active sessions for this process. A session maps to k4a_device_open
static volatile long g_allocator_sessions = 0;

typedef struct _capture_context_t
{
    volatile long ref_count;
    LOCK_HANDLE lock;

    k4a_image_t image[IMAGE_TYPE_COUNT];

    float temperature_c; /** Temperature in Celsius */
} capture_context_t;

K4A_DECLARE_CONTEXT(k4a_capture_t, capture_context_t);

void allocator_initialize(void)
{
    INC_REF_VAR(g_allocator_sessions);
}

void allocator_deinitialize(void)
{
    DEC_REF_VAR(g_allocator_sessions);
}

uint8_t *allocator_alloc(allocation_source_t source, size_t alloc_size, void **context)
{
    RETURN_VALUE_IF_ARG(NULL, source < ALLOCATION_SOURCE_USER || source > ALLOCATION_SOURCE_USB_IMU);
    RETURN_VALUE_IF_ARG(NULL, alloc_size == 0);
    RETURN_VALUE_IF_ARG(NULL, context == NULL);

    volatile long *ref = NULL;
    switch (source)
    {
    case ALLOCATION_SOURCE_USER:
        ref = &g_allocated_image_count_user;
        break;
    case ALLOCATION_SOURCE_DEPTH:
        ref = &g_allocated_image_count_depth;
        break;
    case ALLOCATION_SOURCE_COLOR:
        ref = &g_allocated_image_count_color;
        break;
    case ALLOCATION_SOURCE_IMU:
        ref = &g_allocated_image_count_imu;
        break;
    case ALLOCATION_SOURCE_USB_DEPTH:
        ref = &g_allocated_image_count_usb_depth;
        break;
    case ALLOCATION_SOURCE_USB_IMU:
        ref = &g_allocated_image_count_usb_imu;
        break;
    default:
        assert(0);
        break;
    }

    INC_REF_VAR(*ref);

    memcpy((uint8_t *)context, &source, sizeof(allocation_source_t));

    return malloc(alloc_size);
}

void allocator_free(void *buffer, void *context)
{
    allocation_source_t source;
    memcpy(&source, (uint8_t *)&context, sizeof(allocation_source_t));

    RETURN_VALUE_IF_ARG(VOID_VALUE, source < ALLOCATION_SOURCE_USER || source > ALLOCATION_SOURCE_USB_IMU);
    RETURN_VALUE_IF_ARG(VOID_VALUE, buffer == NULL);

    volatile long *ref = NULL;

    switch (source)
    {
    case ALLOCATION_SOURCE_USER:
        ref = &g_allocated_image_count_user;
        break;
    case ALLOCATION_SOURCE_DEPTH:
        ref = &g_allocated_image_count_depth;
        break;
    case ALLOCATION_SOURCE_COLOR:
        ref = &g_allocated_image_count_color;
        break;
    case ALLOCATION_SOURCE_IMU:
        ref = &g_allocated_image_count_imu;
        break;
    case ALLOCATION_SOURCE_USB_DEPTH:
        ref = &g_allocated_image_count_usb_depth;
        break;
    case ALLOCATION_SOURCE_USB_IMU:
        ref = &g_allocated_image_count_usb_imu;
        break;
    default:
        assert(0);
        break;
    }

    DEC_REF_VAR(*ref);
    free(buffer);
}

long allocator_test_for_leaks(void)
{
    if (g_allocator_sessions != 0)
    {
        // See comment at the top of the file about counting active sessions
        return 0;
    }

    if (g_allocated_image_count_user || g_allocated_image_count_depth || g_allocated_image_count_color ||
        g_allocated_image_count_imu || g_allocated_image_count_usb_depth || g_allocated_image_count_usb_imu)
    {
<<<<<<< HEAD
        logger_log(K4A_LOG_LEVEL_CRITICAL,
                   "Leaked usr:%d, color:%d, depth:%d, imu:%d, usb depth:%d, usb imu%d",
                   g_allocated_image_count_user,
                   g_allocated_image_count_color,
                   g_allocated_image_count_depth,
                   g_allocated_image_count_imu,
                   g_allocated_image_count_usb_depth,
                   g_allocated_image_count_usb_imu);
=======
        logger_critical(LOGGER_K4A,
                        __FILE__,
                        __LINE__,
                        "Leaked usr:%d, color:%d, depth:%d, imu:%d, usb depth:%d, usb imu%d",
                        g_allocated_image_count_user,
                        g_allocated_image_count_color,
                        g_allocated_image_count_depth,
                        g_allocated_image_count_imu,
                        g_allocated_image_count_usb_depth,
                        g_allocated_image_count_usb_imu);
>>>>>>> 7d6bd7bb
    }

    assert(g_allocated_image_count_user == 0);
    assert(g_allocated_image_count_color == 0);
    assert(g_allocated_image_count_depth == 0);
    assert(g_allocated_image_count_imu == 0);
    assert(g_allocated_image_count_usb_depth == 0);
    assert(g_allocated_image_count_usb_imu == 0);

    return g_allocated_image_count_user + g_allocated_image_count_depth + g_allocated_image_count_color +
           g_allocated_image_count_imu + g_allocated_image_count_usb_depth + g_allocated_image_count_usb_imu;
}

void capture_dec_ref(k4a_capture_t capture_handle)
{
    RETURN_VALUE_IF_HANDLE_INVALID(VOID_VALUE, k4a_capture_t, capture_handle);
    capture_context_t *capture = k4a_capture_t_get_context(capture_handle);
    long new_count;

    new_count = DEC_REF_VAR(capture->ref_count);

    if (new_count == 0)
    {
        Lock(capture->lock);
        for (int x = 0; x < IMAGE_TYPE_COUNT; x++)
        {
            if (capture->image[x])
            {
                image_dec_ref(capture->image[x]);
            }
        }
        Unlock(capture->lock);
        Lock_Deinit(capture->lock);
        k4a_capture_t_destroy(capture_handle);
    }
}

void capture_inc_ref(k4a_capture_t capture_handle)
{
    RETURN_VALUE_IF_HANDLE_INVALID(VOID_VALUE, k4a_capture_t, capture_handle);
    capture_context_t *capture = k4a_capture_t_get_context(capture_handle);

    INC_REF_VAR(capture->ref_count);
}

k4a_result_t capture_create(k4a_capture_t *capture_handle)
{
    RETURN_VALUE_IF_ARG(K4A_RESULT_FAILED, capture_handle == NULL);

    k4a_result_t result;
    capture_context_t *capture = k4a_capture_t_create(capture_handle);
    result = K4A_RESULT_FROM_BOOL(capture != NULL);

    if (K4A_SUCCEEDED(result))
    {
        capture->ref_count = 1;
        capture->temperature_c = NAN;
        capture->lock = Lock_Init();
        result = K4A_RESULT_FROM_BOOL(capture->lock != NULL);
    }

    if (K4A_FAILED(result) && capture)
    {
        capture_dec_ref(*capture_handle);
        capture_handle = NULL;
    }

    return result;
}

k4a_image_t capture_get_color_image(k4a_capture_t capture_handle)
{
    RETURN_VALUE_IF_HANDLE_INVALID(NULL, k4a_capture_t, capture_handle);

    capture_context_t *capture = k4a_capture_t_get_context(capture_handle);

    Lock(capture->lock);
    k4a_image_t *image = &capture->image[IMAGE_TYPE_COLOR];
    if (*image)
    {
        image_inc_ref(*image);
    }
    Unlock(capture->lock);
    return *image;
}
k4a_image_t capture_get_depth_image(k4a_capture_t capture_handle)
{
    RETURN_VALUE_IF_HANDLE_INVALID(NULL, k4a_capture_t, capture_handle);

    capture_context_t *capture = k4a_capture_t_get_context(capture_handle);

    Lock(capture->lock);
    k4a_image_t *image = &capture->image[IMAGE_TYPE_DEPTH];
    if (*image)
    {
        image_inc_ref(*image);
    }
    Unlock(capture->lock);
    return *image;
}

k4a_image_t capture_get_ir_image(k4a_capture_t capture_handle)
{
    RETURN_VALUE_IF_HANDLE_INVALID(NULL, k4a_capture_t, capture_handle);

    capture_context_t *capture = k4a_capture_t_get_context(capture_handle);

    Lock(capture->lock);
    k4a_image_t *image = &capture->image[IMAGE_TYPE_IR];
    if (*image)
    {
        image_inc_ref(*image);
    }
    Unlock(capture->lock);
    return *image;
}

k4a_image_t capture_get_imu_image(k4a_capture_t capture_handle)
{
    // We just reuse the ir image location as this is never exposed to the user or combined with ir/color/depth.
    return capture_get_ir_image(capture_handle);
}

void capture_set_color_image(k4a_capture_t capture_handle, k4a_image_t image_handle)
{
    RETURN_VALUE_IF_HANDLE_INVALID(VOID_VALUE, k4a_capture_t, capture_handle);

    capture_context_t *capture = k4a_capture_t_get_context(capture_handle);

    Lock(capture->lock);
    k4a_image_t *image = &capture->image[IMAGE_TYPE_COLOR];
    if (*image)
    {
        image_dec_ref(*image); // drop the image that was here
    }
    *image = image_handle;
    if (image_handle != NULL)
    {
        image_inc_ref(*image);
    }
    Unlock(capture->lock);
}
void capture_set_depth_image(k4a_capture_t capture_handle, k4a_image_t image_handle)
{
    RETURN_VALUE_IF_HANDLE_INVALID(VOID_VALUE, k4a_capture_t, capture_handle);

    capture_context_t *capture = k4a_capture_t_get_context(capture_handle);

    Lock(capture->lock);
    k4a_image_t *image = &capture->image[IMAGE_TYPE_DEPTH];
    if (*image)
    {
        image_dec_ref(*image); // drop the image that was here
    }
    *image = image_handle;
    if (image_handle != NULL)
    {
        image_inc_ref(*image);
    }
    Unlock(capture->lock);
}
void capture_set_ir_image(k4a_capture_t capture_handle, k4a_image_t image_handle)
{
    RETURN_VALUE_IF_HANDLE_INVALID(VOID_VALUE, k4a_capture_t, capture_handle);

    capture_context_t *capture = k4a_capture_t_get_context(capture_handle);
    Lock(capture->lock);
    k4a_image_t *image = &capture->image[IMAGE_TYPE_IR];
    if (*image)
    {
        image_dec_ref(*image); // drop the image that was here
    }
    *image = image_handle;
    if (image_handle != NULL)
    {
        image_inc_ref(*image);
    }
    Unlock(capture->lock);
}
void capture_set_imu_image(k4a_capture_t capture_handle, k4a_image_t image_handle)
{
    // We just reuse the ir image location as this is never exposed to the user.
    capture_set_ir_image(capture_handle, image_handle);
}

// On Ubuntu 16.04 this works without warnings, but on Ubuntu 18.04 isnan actually
// takes a long double, we get a double-promotion warning here.  Unfortunately,
// isnan has an implementation-defined argument type, so there's not a specific
// type we can cast it to in order to avoid clang's precision warnings, so we
// just need to suppress the warning.
#ifdef __clang__
#pragma clang diagnostic push
#pragma clang diagnostic ignored "-Wdouble-promotion"
#endif
void capture_set_temperature_c(k4a_capture_t capture_handle, float temperature_c)
{
    RETURN_VALUE_IF_HANDLE_INVALID(VOID_VALUE, k4a_capture_t, capture_handle);
    RETURN_VALUE_IF_ARG(VOID_VALUE, isnan(temperature_c));

    capture_context_t *capture = k4a_capture_t_get_context(capture_handle);
    capture->temperature_c = temperature_c;
}

#ifdef __clang__
#pragma clang diagnostic pop
#endif

float capture_get_temperature_c(k4a_capture_t capture_handle)
{
    RETURN_VALUE_IF_HANDLE_INVALID(NAN, k4a_capture_t, capture_handle);

    capture_context_t *capture = k4a_capture_t_get_context(capture_handle);
    return capture->temperature_c;
}<|MERGE_RESOLUTION|>--- conflicted
+++ resolved
@@ -156,8 +156,9 @@
     if (g_allocated_image_count_user || g_allocated_image_count_depth || g_allocated_image_count_color ||
         g_allocated_image_count_imu || g_allocated_image_count_usb_depth || g_allocated_image_count_usb_imu)
     {
-<<<<<<< HEAD
         logger_log(K4A_LOG_LEVEL_CRITICAL,
+                   __FILE__,
+                   __LINE__,
                    "Leaked usr:%d, color:%d, depth:%d, imu:%d, usb depth:%d, usb imu%d",
                    g_allocated_image_count_user,
                    g_allocated_image_count_color,
@@ -165,18 +166,6 @@
                    g_allocated_image_count_imu,
                    g_allocated_image_count_usb_depth,
                    g_allocated_image_count_usb_imu);
-=======
-        logger_critical(LOGGER_K4A,
-                        __FILE__,
-                        __LINE__,
-                        "Leaked usr:%d, color:%d, depth:%d, imu:%d, usb depth:%d, usb imu%d",
-                        g_allocated_image_count_user,
-                        g_allocated_image_count_color,
-                        g_allocated_image_count_depth,
-                        g_allocated_image_count_imu,
-                        g_allocated_image_count_usb_depth,
-                        g_allocated_image_count_usb_imu);
->>>>>>> 7d6bd7bb
     }
 
     assert(g_allocated_image_count_user == 0);
