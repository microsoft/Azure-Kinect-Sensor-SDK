﻿// Copyright (c) Microsoft Corporation. All rights reserved.
// Licensed under the MIT License.

// This library
#include <k4a/k4a.h>

// Dependent libraries
#include <k4ainternal/capture.h>
#include <k4ainternal/depth.h>
#include <k4ainternal/imu.h>
#include <k4ainternal/color.h>
#include <k4ainternal/color_mcu.h>
#include <k4ainternal/depth_mcu.h>
#include <k4ainternal/calibration.h>
#include <k4ainternal/capturesync.h>
#include <k4ainternal/transformation.h>
#include <k4ainternal/logging.h>
#include <k4ainternal/modes.h>
#include <azure_c_shared_utility/tickcounter.h>
#include <k4ainternal/usbcommand.h>

// System dependencies
#include <stdlib.h>
#include <string.h>
#include <stdbool.h>
#include <assert.h>

#ifdef __cplusplus
extern "C" {
#endif

char K4A_ENV_VAR_LOG_TO_A_FILE[] = K4A_ENABLE_LOG_TO_A_FILE;

typedef struct _k4a_context_t
{
    TICK_COUNTER_HANDLE tick_handle;

    calibration_t calibration;

    depthmcu_t depthmcu;
    colormcu_t colormcu;

    capturesync_t capturesync;

    imu_t imu;
    color_t color;
    depth_t depth;

    bool depth_started;
    bool color_started;
    bool imu_started;
} k4a_context_t;

K4A_DECLARE_CONTEXT(k4a_device_t, k4a_context_t);

#define DEPTH_CAPTURE (false)
#define COLOR_CAPTURE (true)
#define TRANSFORM_ENABLE_GPU_OPTIMIZATION (true)
#define K4A_DEPTH_MODE_TO_STRING_CASE(depth_mode)                                                                      \
    case depth_mode:                                                                                                   \
        return #depth_mode
#define K4A_COLOR_RESOLUTION_TO_STRING_CASE(color_resolution)                                                          \
    case color_resolution:                                                                                             \
        return #color_resolution
#define K4A_IMAGE_FORMAT_TO_STRING_CASE(image_format)                                                                  \
    case image_format:                                                                                                 \
        return #image_format
#define K4A_FPS_TO_STRING_CASE(fps)                                                                                    \
    case fps:                                                                                                          \
        return #fps

uint32_t k4a_device_get_installed_count(void)
{
    uint32_t device_count = 0;
    usb_cmd_get_device_count(&device_count);
    return device_count;
}

k4a_result_t k4a_set_debug_message_handler(k4a_logging_message_cb_t *message_cb,
                                           void *message_cb_context,
                                           k4a_log_level_t min_level)
{
    return logger_register_message_callback(message_cb, message_cb_context, min_level);
}

k4a_result_t k4a_set_allocator(k4a_memory_allocate_cb_t allocate, k4a_memory_destroy_cb_t free)
{
    return allocator_set_allocator(allocate, free);
}

depth_cb_streaming_capture_t depth_capture_ready;
color_cb_streaming_capture_t color_capture_ready;

void depth_capture_ready(k4a_result_t result, k4a_capture_t capture_handle, void *callback_context)
{
    k4a_device_t device_handle = (k4a_device_t)callback_context;
    RETURN_VALUE_IF_HANDLE_INVALID(VOID_VALUE, k4a_device_t, device_handle);
    k4a_context_t *device = k4a_device_t_get_context(device_handle);
    capturesync_add_capture(device->capturesync, result, capture_handle, DEPTH_CAPTURE);
}

void color_capture_ready(k4a_result_t result, k4a_capture_t capture_handle, void *callback_context)
{
    k4a_device_t device_handle = (k4a_device_t)callback_context;
    RETURN_VALUE_IF_HANDLE_INVALID(VOID_VALUE, k4a_device_t, device_handle);
    k4a_context_t *device = k4a_device_t_get_context(device_handle);
    capturesync_add_capture(device->capturesync, result, capture_handle, COLOR_CAPTURE);
}

k4a_result_t k4a_device_open(uint32_t index, k4a_device_t *device_handle)
{
    RETURN_VALUE_IF_ARG(K4A_RESULT_FAILED, device_handle == NULL);
    k4a_context_t *device = NULL;
    k4a_result_t result = K4A_RESULT_SUCCEEDED;
    k4a_device_t handle = NULL;
    const guid_t *container_id = NULL;
    char serial_number[MAX_SERIAL_NUMBER_LENGTH];
    size_t serial_number_size = sizeof(serial_number);

    allocator_initialize();

    device = k4a_device_t_create(&handle);
    result = K4A_RESULT_FROM_BOOL(device != NULL);

    if (K4A_SUCCEEDED(result))
    {
        result = K4A_RESULT_FROM_BOOL((device->tick_handle = tickcounter_create()) != NULL);
    }

    // Create MCU modules
    if (K4A_SUCCEEDED(result))
    {
        // This will block until the depth process is ready to receive commands
        result = TRACE_CALL(depthmcu_create(index, &device->depthmcu));
    }

    if (K4A_SUCCEEDED(result))
    {
        result = K4A_RESULT_FROM_BOOL((container_id = depthmcu_get_container_id(device->depthmcu)) != NULL);
    }

    if (K4A_SUCCEEDED(result))
    {
        if (TRACE_BUFFER_CALL(depthmcu_get_serialnum(device->depthmcu, serial_number, &serial_number_size) !=
                              K4A_BUFFER_RESULT_SUCCEEDED))
        {
            result = K4A_RESULT_FAILED;
        }
    }

    if (K4A_SUCCEEDED(result))
    {
        result = TRACE_CALL(colormcu_create(container_id, &device->colormcu));
    }

    // Create calibration module - ensure we can read calibration before proceeding
    if (K4A_SUCCEEDED(result))
    {
        result = TRACE_CALL(calibration_create(device->depthmcu, &device->calibration));
    }

    if (K4A_SUCCEEDED(result))
    {
        result = TRACE_CALL(capturesync_create(&device->capturesync));
    }

    // Open Depth Module
    if (K4A_SUCCEEDED(result))
    {
        result = TRACE_CALL(
            depth_create(device->depthmcu, device->calibration, depth_capture_ready, handle, &device->depth));
    }

    // Create color Module
    if (K4A_SUCCEEDED(result))
    {
        result = TRACE_CALL(color_create(
            device->tick_handle, container_id, serial_number, color_capture_ready, handle, &device->color));
    }

    // Create imu Module
    if (K4A_SUCCEEDED(result))
    {
        result = TRACE_CALL(imu_create(device->tick_handle, device->colormcu, device->calibration, &device->imu));
    }

    if (K4A_FAILED(result))
    {
        k4a_device_close(handle);
        handle = NULL;
    }
    else
    {
        *device_handle = handle;
    }

    return result;
}

void k4a_device_close(k4a_device_t device_handle)
{
    RETURN_VALUE_IF_HANDLE_INVALID(VOID_VALUE, k4a_device_t, device_handle);
    k4a_context_t *device = k4a_device_t_get_context(device_handle);

    if (device->capturesync)
    {
        // Stop capturesync first so that imu, depth, and color can destroy cleanly
        capturesync_stop(device->capturesync);
    }

    // Destroy modules in the reverse order they were created
    if (device->imu)
    {
        imu_destroy(device->imu);
        device->imu = NULL;
    }
    if (device->color)
    {
        color_destroy(device->color);
        device->color = NULL;
    }
    if (device->depth)
    {
        depth_destroy(device->depth);
        device->depth = NULL;
    }

    // depth & color call into capturesync, so they need to be destroyed first.
    if (device->capturesync)
    {
        capturesync_destroy(device->capturesync);
        device->capturesync = NULL;
    }

    // calibration rely's on depthmcu, so it needs to be destroyed first.
    if (device->calibration)
    {
        calibration_destroy(device->calibration);
        device->calibration = NULL;
    }

    if (device->depthmcu)
    {
        depthmcu_destroy(device->depthmcu);
        device->depthmcu = NULL;
    }
    if (device->colormcu)
    {
        colormcu_destroy(device->colormcu);
        device->colormcu = NULL;
    }

    if (device->tick_handle)
    {
        tickcounter_destroy(device->tick_handle);
        device->tick_handle = NULL;
    }

    k4a_device_t_destroy(device_handle);
    allocator_deinitialize();
}

k4a_wait_result_t k4a_device_get_capture(k4a_device_t device_handle,
                                         k4a_capture_t *capture_handle,
                                         int32_t timeout_in_ms)
{
    RETURN_VALUE_IF_HANDLE_INVALID(K4A_WAIT_RESULT_FAILED, k4a_device_t, device_handle);
    RETURN_VALUE_IF_ARG(K4A_WAIT_RESULT_FAILED, capture_handle == NULL);
    k4a_context_t *device = k4a_device_t_get_context(device_handle);
    return TRACE_WAIT_CALL(capturesync_get_capture(device->capturesync, capture_handle, timeout_in_ms));
}

k4a_wait_result_t k4a_device_get_imu_sample(k4a_device_t device_handle,
                                            k4a_imu_sample_t *imu_sample,
                                            int32_t timeout_in_ms)
{
    RETURN_VALUE_IF_HANDLE_INVALID(K4A_WAIT_RESULT_FAILED, k4a_device_t, device_handle);
    RETURN_VALUE_IF_ARG(K4A_WAIT_RESULT_FAILED, imu_sample == NULL);
    k4a_context_t *device = k4a_device_t_get_context(device_handle);
    return TRACE_WAIT_CALL(imu_get_sample(device->imu, imu_sample, timeout_in_ms));
}

k4a_result_t k4a_device_start_imu(k4a_device_t device_handle)
{
    RETURN_VALUE_IF_HANDLE_INVALID(K4A_RESULT_FAILED, k4a_device_t, device_handle);
    k4a_result_t result = K4A_RESULT_SUCCEEDED;
    k4a_context_t *device = k4a_device_t_get_context(device_handle);

    RETURN_VALUE_IF_ARG(K4A_RESULT_FAILED, device->imu_started == true);

    if (device->depth_started == false && device->color_started == false)
    {
        // Color camera resets the IMU timestamp so we avoid letting the IMU run without the camera already running.
        LOG_ERROR("k4a_device_start_imu called while the color/depth camera is not running is not supported", 0);
        result = K4A_RESULT_FAILED;
    }

    if (K4A_SUCCEEDED(result))
    {
        LOG_TRACE("k4a_device_start_imu starting", 0);
        result = TRACE_CALL(imu_start(device->imu, color_get_sensor_start_time_tick(device->color)));
    }

    if (K4A_SUCCEEDED(result))
    {
        device->imu_started = true;
    }

    if (K4A_FAILED(result) && device->imu_started == true)
    {
        k4a_device_stop_imu(device_handle);
    }
    LOG_INFO("k4a_device_start_imu started", 0);

    return result;
}

void k4a_device_stop_imu(k4a_device_t device_handle)
{
    RETURN_VALUE_IF_HANDLE_INVALID(VOID_VALUE, k4a_device_t, device_handle);
    k4a_context_t *device = k4a_device_t_get_context(device_handle);

    LOG_INFO("k4a_device_stop_imu stopping", 0);
    if (device->imu)
    {
        imu_stop(device->imu);
        device->imu_started = false;
    }
    LOG_TRACE("k4a_device_stop_imu stopped", 0);
}

k4a_result_t k4a_capture_create(k4a_capture_t *capture_handle)
{
    return capture_create(capture_handle);
}

void k4a_capture_release(k4a_capture_t capture_handle)
{
    capture_dec_ref(capture_handle);
}

void k4a_capture_reference(k4a_capture_t capture_handle)
{
    capture_inc_ref(capture_handle);
}

float k4a_capture_get_temperature_c(k4a_capture_t capture_handle)
{
    return capture_get_temperature_c(capture_handle);
}

k4a_image_t k4a_capture_get_color_image(k4a_capture_t capture_handle)
{
    return capture_get_color_image(capture_handle);
}

k4a_image_t k4a_capture_get_depth_image(k4a_capture_t capture_handle)
{
    return capture_get_depth_image(capture_handle);
}

k4a_image_t k4a_capture_get_ir_image(k4a_capture_t capture_handle)
{
    return capture_get_ir_image(capture_handle);
}

void k4a_capture_set_color_image(k4a_capture_t capture_handle, k4a_image_t image_handle)
{
    capture_set_color_image(capture_handle, image_handle);
}

void k4a_capture_set_depth_image(k4a_capture_t capture_handle, k4a_image_t image_handle)
{
    capture_set_depth_image(capture_handle, image_handle);
}

void k4a_capture_set_ir_image(k4a_capture_t capture_handle, k4a_image_t image_handle)
{
    capture_set_ir_image(capture_handle, image_handle);
}

void k4a_capture_set_temperature_c(k4a_capture_t capture_handle, float temperature_c)
{
    capture_set_temperature_c(capture_handle, temperature_c);
}

k4a_result_t k4a_image_create(k4a_image_format_t format,
                              int width_pixels,
                              int height_pixels,
                              int stride_bytes,
                              k4a_image_t *image_handle)
{
    return image_create(format, width_pixels, height_pixels, stride_bytes, ALLOCATION_SOURCE_USER, image_handle);
}

k4a_result_t k4a_image_create_from_buffer(k4a_image_format_t format,
                                          int width_pixels,
                                          int height_pixels,
                                          int stride_bytes,
                                          uint8_t *buffer,
                                          size_t buffer_size,
                                          k4a_memory_destroy_cb_t *buffer_release_cb,
                                          void *buffer_release_cb_context,
                                          k4a_image_t *image_handle)
{
    return image_create_from_buffer(format,
                                    width_pixels,
                                    height_pixels,
                                    stride_bytes,
                                    buffer,
                                    buffer_size,
                                    buffer_release_cb,
                                    buffer_release_cb_context,
                                    image_handle);
}

uint8_t *k4a_image_get_buffer(k4a_image_t image_handle)
{
    return image_get_buffer(image_handle);
}

size_t k4a_image_get_size(k4a_image_t image_handle)
{
    return image_get_size(image_handle);
}

k4a_image_format_t k4a_image_get_format(k4a_image_t image_handle)
{
    return image_get_format(image_handle);
}
int k4a_image_get_width_pixels(k4a_image_t image_handle)
{
    return image_get_width_pixels(image_handle);
}

int k4a_image_get_height_pixels(k4a_image_t image_handle)
{
    return image_get_height_pixels(image_handle);
}

int k4a_image_get_stride_bytes(k4a_image_t image_handle)
{
    return image_get_stride_bytes(image_handle);
}

// Deprecated
uint64_t k4a_image_get_timestamp_usec(k4a_image_t image_handle)
{
    return image_get_device_timestamp_usec(image_handle);
}

uint64_t k4a_image_get_device_timestamp_usec(k4a_image_t image_handle)
{
    return image_get_device_timestamp_usec(image_handle);
}

uint64_t k4a_image_get_system_timestamp_nsec(k4a_image_t image_handle)
{
    return image_get_system_timestamp_nsec(image_handle);
}

uint64_t k4a_image_get_exposure_usec(k4a_image_t image_handle)
{
    return image_get_exposure_usec(image_handle);
}

uint32_t k4a_image_get_white_balance(k4a_image_t image_handle)
{
    return image_get_white_balance(image_handle);
}

uint32_t k4a_image_get_iso_speed(k4a_image_t image_handle)
{
    return image_get_iso_speed(image_handle);
}

void k4a_image_set_device_timestamp_usec(k4a_image_t image_handle, uint64_t timestamp_usec)
{
    image_set_device_timestamp_usec(image_handle, timestamp_usec);
}

// Deprecated
void k4a_image_set_timestamp_usec(k4a_image_t image_handle, uint64_t timestamp_usec)
{
    image_set_device_timestamp_usec(image_handle, timestamp_usec);
}

void k4a_image_set_system_timestamp_nsec(k4a_image_t image_handle, uint64_t timestamp_nsec)
{
    image_set_system_timestamp_nsec(image_handle, timestamp_nsec);
}

// Deprecated
void k4a_image_set_exposure_time_usec(k4a_image_t image_handle, uint64_t exposure_usec)
{
    image_set_exposure_usec(image_handle, exposure_usec);
}

void k4a_image_set_exposure_usec(k4a_image_t image_handle, uint64_t exposure_usec)
{
    image_set_exposure_usec(image_handle, exposure_usec);
}

void k4a_image_set_white_balance(k4a_image_t image_handle, uint32_t white_balance)
{
    image_set_white_balance(image_handle, white_balance);
}

void k4a_image_set_iso_speed(k4a_image_t image_handle, uint32_t iso_speed)
{
    image_set_iso_speed(image_handle, iso_speed);
}

void k4a_image_reference(k4a_image_t image_handle)
{
    image_inc_ref(image_handle);
}

void k4a_image_release(k4a_image_t image_handle)
{
    image_dec_ref(image_handle);
}

static const char *k4a_depth_mode_to_string(uint32_t depth_mode_id)
{
    switch (depth_mode_id)
    {
        K4A_DEPTH_MODE_TO_STRING_CASE(K4A_DEPTH_MODE_OFF);
        K4A_DEPTH_MODE_TO_STRING_CASE(K4A_DEPTH_MODE_NFOV_2X2BINNED);
        K4A_DEPTH_MODE_TO_STRING_CASE(K4A_DEPTH_MODE_NFOV_UNBINNED);
        K4A_DEPTH_MODE_TO_STRING_CASE(K4A_DEPTH_MODE_WFOV_2X2BINNED);
        K4A_DEPTH_MODE_TO_STRING_CASE(K4A_DEPTH_MODE_WFOV_UNBINNED);
        K4A_DEPTH_MODE_TO_STRING_CASE(K4A_DEPTH_MODE_PASSIVE_IR);
    }
    return "Unexpected k4a_depth_mode_t value.";
}

static const char *k4a_color_resolution_to_string(uint32_t color_mode_id)
{
    switch (color_mode_id)
    {
        K4A_COLOR_RESOLUTION_TO_STRING_CASE(K4A_COLOR_RESOLUTION_OFF);
        K4A_COLOR_RESOLUTION_TO_STRING_CASE(K4A_COLOR_RESOLUTION_720P);
        K4A_COLOR_RESOLUTION_TO_STRING_CASE(K4A_COLOR_RESOLUTION_1080P);
        K4A_COLOR_RESOLUTION_TO_STRING_CASE(K4A_COLOR_RESOLUTION_1440P);
        K4A_COLOR_RESOLUTION_TO_STRING_CASE(K4A_COLOR_RESOLUTION_1536P);
        K4A_COLOR_RESOLUTION_TO_STRING_CASE(K4A_COLOR_RESOLUTION_2160P);
        K4A_COLOR_RESOLUTION_TO_STRING_CASE(K4A_COLOR_RESOLUTION_3072P);
    }
    return "Unexpected k4a_color_resolution_t value.";
}

static const char *k4a_image_format_to_string(k4a_image_format_t image_format)
{
    switch (image_format)
    {
        K4A_IMAGE_FORMAT_TO_STRING_CASE(K4A_IMAGE_FORMAT_COLOR_MJPG);
        K4A_IMAGE_FORMAT_TO_STRING_CASE(K4A_IMAGE_FORMAT_COLOR_NV12);
        K4A_IMAGE_FORMAT_TO_STRING_CASE(K4A_IMAGE_FORMAT_COLOR_YUY2);
        K4A_IMAGE_FORMAT_TO_STRING_CASE(K4A_IMAGE_FORMAT_COLOR_BGRA32);
        K4A_IMAGE_FORMAT_TO_STRING_CASE(K4A_IMAGE_FORMAT_DEPTH16);
        K4A_IMAGE_FORMAT_TO_STRING_CASE(K4A_IMAGE_FORMAT_IR16);
        K4A_IMAGE_FORMAT_TO_STRING_CASE(K4A_IMAGE_FORMAT_CUSTOM8);
        K4A_IMAGE_FORMAT_TO_STRING_CASE(K4A_IMAGE_FORMAT_CUSTOM16);
        K4A_IMAGE_FORMAT_TO_STRING_CASE(K4A_IMAGE_FORMAT_CUSTOM);
    }
    return "Unexpected k4a_image_format_t value.";
}

static const char *k4a_fps_to_string(uint32_t fps_mode_id)
{
    switch (fps_mode_id)
    {
        K4A_FPS_TO_STRING_CASE(K4A_FRAMES_PER_SECOND_5);
        K4A_FPS_TO_STRING_CASE(K4A_FRAMES_PER_SECOND_15);
        K4A_FPS_TO_STRING_CASE(K4A_FRAMES_PER_SECOND_30);
    }
    return "Unexpected k4a_fps_t value.";
}

static k4a_result_t validate_configuration(k4a_context_t *device, const k4a_device_configuration_t *config)
{
    RETURN_VALUE_IF_ARG(K4A_RESULT_FAILED, config == NULL);
    RETURN_VALUE_IF_ARG(K4A_RESULT_FAILED, device == NULL);
    k4a_result_t result = K4A_RESULT_SUCCEEDED;
    bool depth_enabled = false;
    bool color_enabled = false;

    if (config->color_format != K4A_IMAGE_FORMAT_COLOR_MJPG && config->color_format != K4A_IMAGE_FORMAT_COLOR_YUY2 &&
        config->color_format != K4A_IMAGE_FORMAT_COLOR_NV12 && config->color_format != K4A_IMAGE_FORMAT_COLOR_BGRA32)
    {
        result = K4A_RESULT_FAILED;
        LOG_ERROR("The configured color_format is not a valid k4a_color_format_t value.", 0);
    }

    if (K4A_SUCCEEDED(result))
    {
        if (config->color_mode_id > K4A_COLOR_RESOLUTION_3072P)
        {
            result = K4A_RESULT_FAILED;
            LOG_ERROR("The configured color_resolution is not a valid k4a_color_resolution_t value.", 0);
        }
    }

    if (K4A_SUCCEEDED(result))
    {
        if (config->depth_mode_id > K4A_DEPTH_MODE_PASSIVE_IR)
        {
            result = K4A_RESULT_FAILED;
            LOG_ERROR("The configured depth_mode is not a valid k4a_depth_mode_t value.", 0);
        }
    }

    if (K4A_SUCCEEDED(result))
    {
        if (config->fps_mode_id != K4A_FRAMES_PER_SECOND_5 && config->fps_mode_id != K4A_FRAMES_PER_SECOND_15 &&
            config->fps_mode_id != K4A_FRAMES_PER_SECOND_30)
        {
            result = K4A_RESULT_FAILED;
            LOG_ERROR("The configured camera_fps is not a valid k4a_fps_t value.", 0);
        }
    }

    if (K4A_SUCCEEDED(result))
    {
        if (config->wired_sync_mode < K4A_WIRED_SYNC_MODE_STANDALONE ||
            config->wired_sync_mode > K4A_WIRED_SYNC_MODE_SUBORDINATE)
        {
            result = K4A_RESULT_FAILED;
            LOG_ERROR("The configured wired_sync_mode is not a valid k4a_wired_sync_mode_t value.", 0);
        }
    }

    if (K4A_SUCCEEDED(result))
    {
        if (config->wired_sync_mode == K4A_WIRED_SYNC_MODE_SUBORDINATE ||
            config->wired_sync_mode == K4A_WIRED_SYNC_MODE_MASTER)
        {
            bool sync_in_cable_present;
            bool sync_out_cable_present;

            result = colormcu_get_external_sync_jack_state(device->colormcu,
                                                           &sync_in_cable_present,
                                                           &sync_out_cable_present);

            if (K4A_SUCCEEDED(result))
            {
                if (config->wired_sync_mode == K4A_WIRED_SYNC_MODE_SUBORDINATE && !sync_in_cable_present)
                {
                    result = K4A_RESULT_FAILED;
                    LOG_ERROR("Failure to detect presence of sync in cable with wired sync mode "
                              "K4A_WIRED_SYNC_MODE_SUBORDINATE.",
                              0);
                }

                if (config->wired_sync_mode == K4A_WIRED_SYNC_MODE_MASTER)
                {
                    if (!sync_out_cable_present)
                    {
                        result = K4A_RESULT_FAILED;
                        LOG_ERROR("Failure to detect presence of sync out cable with wired sync mode "
                                  "K4A_WIRED_SYNC_MODE_MASTER.",
                                  0);
                    }

                    if (config->color_mode_id == K4A_COLOR_RESOLUTION_OFF)
                    {
                        result = K4A_RESULT_FAILED;
                        LOG_ERROR(
                            "Device wired_sync_mode is set to K4A_WIRED_SYNC_MODE_MASTER, so color camera must be used "
                            "on master device. Color_resolution can not be set to K4A_COLOR_RESOLUTION_OFF.",
                            0);
                    }
                }
            }
        }
    }

    if (K4A_SUCCEEDED(result))
    {
        if (config->wired_sync_mode == K4A_WIRED_SYNC_MODE_SUBORDINATE &&
            config->subordinate_delay_off_master_usec != 0)
        {
            uint32_t fps_in_usec = HZ_TO_PERIOD_US((uint32_t)config->fps_mode_id);
            if (config->subordinate_delay_off_master_usec > fps_in_usec)
            {
                result = K4A_RESULT_FAILED;
                LOG_ERROR("The configured subordinate device delay from the master device cannot exceed one frame "
                          "interval of %d. User requested %d",
                          fps_in_usec,
                          config->subordinate_delay_off_master_usec);
            }
        }

        if (config->wired_sync_mode != K4A_WIRED_SYNC_MODE_SUBORDINATE &&
            config->subordinate_delay_off_master_usec != 0)
        {
            result = K4A_RESULT_FAILED;
            LOG_ERROR("When wired_sync_mode is K4A_WIRED_SYNC_MODE_STANDALONE or K4A_WIRED_SYNC_MODE_MASTER, the "
                      "subordinate_delay_off_master_usec must be 0.",
                      0);
        }
    }

    if (K4A_SUCCEEDED(result))
    {
        if (config->depth_mode_id != K4A_DEPTH_MODE_OFF)
        {
            depth_enabled = true;
        }

        if (config->color_mode_id != K4A_COLOR_RESOLUTION_OFF)
        {
            color_enabled = true;
        }

        if (depth_enabled && color_enabled)
        {
            int64_t fps = HZ_TO_PERIOD_US((uint32_t)config->fps_mode_id);
            if (config->depth_delay_off_color_usec < -fps || config->depth_delay_off_color_usec > fps)
            {
                result = K4A_RESULT_FAILED;
                LOG_ERROR("The configured depth_delay_off_color_usec must be within +/- one frame interval of %d. User "
                          "requested %d",
                          fps,
                          config->depth_delay_off_color_usec);
            }
        }
        else if (!depth_enabled && !color_enabled)
        {
            result = K4A_RESULT_FAILED;
            LOG_ERROR("Neither depth camera nor color camera are enabled in the configuration, at least one needs to "
                      "be enabled.",
                      0);
        }
        else
        {
            if (config->depth_delay_off_color_usec != 0)
            {
                result = K4A_RESULT_FAILED;
                LOG_ERROR("If depth_delay_off_color_usec is not 0, both depth camera and color camera must be enabled.",
                          0);
            }

            if (config->synchronized_images_only)
            {
                result = K4A_RESULT_FAILED;
                LOG_ERROR(
                    "To enable synchronized_images_only, both depth camera and color camera must also be enabled.", 0);
            }
        }
    }

    if (K4A_SUCCEEDED(result))
    {
        if (depth_enabled)
        {
            struct _depth_configuration
            {
                k4a_depth_mode_t mode;
                k4a_fps_t max_fps;
            } supported_depth_configs[] = {
                { K4A_DEPTH_MODE_NFOV_2X2BINNED, K4A_FRAMES_PER_SECOND_30 },
                { K4A_DEPTH_MODE_NFOV_UNBINNED, K4A_FRAMES_PER_SECOND_30 },
                { K4A_DEPTH_MODE_WFOV_2X2BINNED, K4A_FRAMES_PER_SECOND_30 },
                { K4A_DEPTH_MODE_WFOV_UNBINNED, K4A_FRAMES_PER_SECOND_15 },
                { K4A_DEPTH_MODE_PASSIVE_IR, K4A_FRAMES_PER_SECOND_30 },
            };

            bool depth_fps_and_mode_supported = false;
            for (unsigned int x = 0; x < COUNTOF(supported_depth_configs); x++)
            {
                if (supported_depth_configs[x].mode == (k4a_depth_mode_t)config->depth_mode_id &&
                    supported_depth_configs[x].max_fps >= (k4a_fps_t)config->fps_mode_id)
                {
                    depth_fps_and_mode_supported = true;
                    break;
                }
            }

            if (!depth_fps_and_mode_supported)
            {
                result = K4A_RESULT_FAILED;
                LOG_ERROR("The configured depth_mode %s does not support the configured camera_fps %s.",
                          k4a_depth_mode_to_string(config->depth_mode_id),
                          k4a_fps_to_string(config->fps_mode_id));
            }
        }
    }

    if (K4A_SUCCEEDED(result))
    {
        if (color_enabled)
        {
            struct _color_configuration
            {
                k4a_color_resolution_t res;
                k4a_image_format_t format;
                k4a_fps_t max_fps;
            } supported_color_configs[] = {
                { K4A_COLOR_RESOLUTION_2160P, K4A_IMAGE_FORMAT_COLOR_MJPG, K4A_FRAMES_PER_SECOND_30 },
                { K4A_COLOR_RESOLUTION_1440P, K4A_IMAGE_FORMAT_COLOR_MJPG, K4A_FRAMES_PER_SECOND_30 },
                { K4A_COLOR_RESOLUTION_1080P, K4A_IMAGE_FORMAT_COLOR_MJPG, K4A_FRAMES_PER_SECOND_30 },
                { K4A_COLOR_RESOLUTION_720P, K4A_IMAGE_FORMAT_COLOR_MJPG, K4A_FRAMES_PER_SECOND_30 },
                { K4A_COLOR_RESOLUTION_720P, K4A_IMAGE_FORMAT_COLOR_YUY2, K4A_FRAMES_PER_SECOND_30 },
                { K4A_COLOR_RESOLUTION_720P, K4A_IMAGE_FORMAT_COLOR_NV12, K4A_FRAMES_PER_SECOND_30 },
                { K4A_COLOR_RESOLUTION_3072P, K4A_IMAGE_FORMAT_COLOR_MJPG, K4A_FRAMES_PER_SECOND_15 },
                { K4A_COLOR_RESOLUTION_1536P, K4A_IMAGE_FORMAT_COLOR_MJPG, K4A_FRAMES_PER_SECOND_30 },
                { K4A_COLOR_RESOLUTION_2160P, K4A_IMAGE_FORMAT_COLOR_BGRA32, K4A_FRAMES_PER_SECOND_30 },
                { K4A_COLOR_RESOLUTION_1440P, K4A_IMAGE_FORMAT_COLOR_BGRA32, K4A_FRAMES_PER_SECOND_30 },
                { K4A_COLOR_RESOLUTION_1080P, K4A_IMAGE_FORMAT_COLOR_BGRA32, K4A_FRAMES_PER_SECOND_30 },
                { K4A_COLOR_RESOLUTION_720P, K4A_IMAGE_FORMAT_COLOR_BGRA32, K4A_FRAMES_PER_SECOND_30 },
                { K4A_COLOR_RESOLUTION_3072P, K4A_IMAGE_FORMAT_COLOR_BGRA32, K4A_FRAMES_PER_SECOND_15 },
                { K4A_COLOR_RESOLUTION_1536P, K4A_IMAGE_FORMAT_COLOR_BGRA32, K4A_FRAMES_PER_SECOND_30 },
            };

            bool color_fps_and_res_and_format_supported = false;
            for (unsigned int x = 0; x < COUNTOF(supported_color_configs); x++)
            {
                if (supported_color_configs[x].res == (k4a_color_resolution_t)config->color_mode_id &&
                    supported_color_configs[x].max_fps >= (k4a_fps_t)config->fps_mode_id &&
                    supported_color_configs[x].format == config->color_format)
                {
                    color_fps_and_res_and_format_supported = true;
                    break;
                }
            }

            if (!color_fps_and_res_and_format_supported)
            {
                result = K4A_RESULT_FAILED;
                LOG_ERROR("The combination of color_resolution at %s, color_format at %s, and camera_fps at %s is not "
                          "supported.",
                          k4a_color_resolution_to_string(config->color_mode_id),
                          k4a_image_format_to_string(config->color_format),
                          k4a_fps_to_string(config->fps_mode_id));
            }
        }
    }
    return result;
}

k4a_result_t k4a_device_start_cameras(k4a_device_t device_handle, const k4a_device_configuration_t *config)
{
    RETURN_VALUE_IF_ARG(K4A_RESULT_FAILED, config == NULL);
    RETURN_VALUE_IF_HANDLE_INVALID(K4A_RESULT_FAILED, k4a_device_t, device_handle);
    k4a_result_t result = K4A_RESULT_SUCCEEDED;
    k4a_context_t *device = k4a_device_t_get_context(device_handle);

    LOG_TRACE("k4a_device_start_cameras starting", 0);
    if (device->depth_started == true || device->color_started == true)
    {
        LOG_ERROR("k4a_device_start_cameras called while one of the sensors are running, depth:%d color:%d",
                  device->depth_started,
                  device->color_started);
        result = K4A_RESULT_FAILED;
    }

    if (device->imu_started == true)
    {
        // Color camera resets the IMU timestamp so we avoid that condition.
        LOG_ERROR("k4a_device_start_cameras called while the IMU is running is not supported, stop the IMU", 0);
        result = K4A_RESULT_FAILED;
    }

    if (K4A_SUCCEEDED(result))
    {
        LOG_INFO("Starting camera's with the following config.", 0);
        LOG_INFO("    color_format:%d", config->color_format);
        LOG_INFO("    color_resolution:%d", config->color_mode_id);
        LOG_INFO("    depth_mode:%d", config->depth_mode_id);
        LOG_INFO("    camera_fps:%d", config->fps_mode_id);
        LOG_INFO("    synchronized_images_only:%d", config->synchronized_images_only);
        LOG_INFO("    depth_delay_off_color_usec:%d", config->depth_delay_off_color_usec);
        LOG_INFO("    wired_sync_mode:%d", config->wired_sync_mode);
        LOG_INFO("    subordinate_delay_off_master_usec:%d", config->subordinate_delay_off_master_usec);
        LOG_INFO("    disable_streaming_indicator:%d", config->disable_streaming_indicator);
        result = TRACE_CALL(validate_configuration(device, config));
    }

    if (K4A_SUCCEEDED(result))
    {
        result = TRACE_CALL(colormcu_set_multi_device_mode(device->colormcu, config));
    }

    if (K4A_SUCCEEDED(result))
    {
        result = TRACE_CALL(capturesync_start(device->capturesync, config));
    }

    if (K4A_SUCCEEDED(result))
    {
        if (config->depth_mode_id != K4A_DEPTH_MODE_OFF)
        {
            result = TRACE_CALL(depth_start(device->depth, config));
        }
        if (K4A_SUCCEEDED(result))
        {
            device->depth_started = true;
        }
    }

    if (K4A_SUCCEEDED(result))
    {
        if (config->color_mode_id != K4A_COLOR_RESOLUTION_OFF)
        {
            // NOTE: Color must be started before depth and IMU as it triggers the sync of PTS. If it starts after
            // depth or IMU, the user will see timestamps reset back to zero when the color camera is started.
            result = TRACE_CALL(color_start(device->color, config));
        }
        if (K4A_SUCCEEDED(result))
        {
            device->color_started = true;
        }
    }
    LOG_INFO("k4a_device_start_cameras started", 0);

    if (K4A_FAILED(result))
    {
        k4a_device_stop_cameras(device_handle);
    }

    return result;
}

void k4a_device_stop_cameras(k4a_device_t device_handle)
{
    RETURN_VALUE_IF_HANDLE_INVALID(VOID_VALUE, k4a_device_t, device_handle);
    k4a_context_t *device = k4a_device_t_get_context(device_handle);

    LOG_INFO("k4a_device_stop_cameras stopping", 0);

    // Capturesync needs to stop before color so that all queues will purged
    if (device->capturesync)
    {
        capturesync_stop(device->capturesync);
    }

    if (device->depth)
    {
        depth_stop(device->depth);
        device->depth_started = false;
    }

    if (device->color)
    {
        // This call will block waiting for all outstanding allocations to be released
        color_stop(device->color);
        device->color_started = false;
    }

    LOG_INFO("k4a_device_stop_cameras stopped", 0);
}

k4a_buffer_result_t k4a_device_get_serialnum(k4a_device_t device_handle,
                                             char *serial_number,
                                             size_t *serial_number_size)
{
    RETURN_VALUE_IF_HANDLE_INVALID(K4A_BUFFER_RESULT_FAILED, k4a_device_t, device_handle);
    k4a_context_t *device = k4a_device_t_get_context(device_handle);

    return TRACE_BUFFER_CALL(depth_get_device_serialnum(device->depth, serial_number, serial_number_size));
}

k4a_result_t k4a_device_get_version(k4a_device_t device_handle, k4a_hardware_version_t *version)
{
    RETURN_VALUE_IF_HANDLE_INVALID(K4A_RESULT_FAILED, k4a_device_t, device_handle);
    k4a_context_t *device = k4a_device_t_get_context(device_handle);

    return TRACE_CALL(depth_get_device_version(device->depth, version));
}

k4a_result_t k4a_device_get_sync_jack(k4a_device_t device_handle,
                                      bool *sync_in_jack_connected,
                                      bool *sync_out_jack_connected)
{
    RETURN_VALUE_IF_HANDLE_INVALID(K4A_RESULT_FAILED, k4a_device_t, device_handle);
    k4a_context_t *device = k4a_device_t_get_context(device_handle);

    return TRACE_CALL(
        colormcu_get_external_sync_jack_state(device->colormcu, sync_in_jack_connected, sync_out_jack_connected));
}

k4a_result_t k4a_device_get_color_control_capabilities(k4a_device_t device_handle,
                                                       k4a_color_control_command_t command,
                                                       bool *supports_auto,
                                                       int32_t *min_value,
                                                       int32_t *max_value,
                                                       int32_t *step_value,
                                                       int32_t *default_value,
                                                       k4a_color_control_mode_t *default_mode)
{
    RETURN_VALUE_IF_HANDLE_INVALID(K4A_RESULT_FAILED, k4a_device_t, device_handle);
    k4a_context_t *device = k4a_device_t_get_context(device_handle);

    return TRACE_CALL(color_get_control_capabilities(
        device->color, command, supports_auto, min_value, max_value, step_value, default_value, default_mode));
}

k4a_result_t k4a_device_get_color_control(k4a_device_t device_handle,
                                          k4a_color_control_command_t command,
                                          k4a_color_control_mode_t *mode,
                                          int32_t *value)
{
    RETURN_VALUE_IF_HANDLE_INVALID(K4A_RESULT_FAILED, k4a_device_t, device_handle);
    k4a_context_t *device = k4a_device_t_get_context(device_handle);

    return TRACE_CALL(color_get_control(device->color, command, mode, value));
}

k4a_result_t k4a_device_set_color_control(k4a_device_t device_handle,
                                          k4a_color_control_command_t command,
                                          k4a_color_control_mode_t mode,
                                          int32_t value)
{
    RETURN_VALUE_IF_HANDLE_INVALID(K4A_RESULT_FAILED, k4a_device_t, device_handle);
    k4a_context_t *device = k4a_device_t_get_context(device_handle);

    return TRACE_CALL(color_set_control(device->color, command, mode, value));
}

k4a_buffer_result_t k4a_device_get_raw_calibration(k4a_device_t device_handle, uint8_t *data, size_t *data_size)
{
    RETURN_VALUE_IF_HANDLE_INVALID(K4A_BUFFER_RESULT_FAILED, k4a_device_t, device_handle);
    k4a_context_t *device = k4a_device_t_get_context(device_handle);

    return calibration_get_raw_data(device->calibration, data, data_size);
}

k4a_result_t k4a_device_get_calibration(k4a_device_t device_handle,
                                        const uint32_t depth_mode_id,
                                        const uint32_t color_mode_id,
                                        k4a_calibration_t *calibration)
{
    RETURN_VALUE_IF_HANDLE_INVALID(K4A_RESULT_FAILED, k4a_device_t, device_handle);
    k4a_context_t *device = k4a_device_t_get_context(device_handle);

    k4a_calibration_camera_t depth_calibration;
    if (K4A_FAILED(
            TRACE_CALL(calibration_get_camera(device->calibration, K4A_CALIBRATION_TYPE_DEPTH, &depth_calibration))))
    {
        return K4A_RESULT_FAILED;
    }

    k4a_calibration_camera_t color_calibration;
    if (K4A_FAILED(
            TRACE_CALL(calibration_get_camera(device->calibration, K4A_CALIBRATION_TYPE_COLOR, &color_calibration))))
    {
        return K4A_RESULT_FAILED;
    }

    k4a_calibration_extrinsics_t *gyro_extrinsics = imu_get_gyro_extrinsics(device->imu);
    k4a_calibration_extrinsics_t *accel_extrinsics = imu_get_accel_extrinsics(device->imu);

    return TRACE_CALL(transformation_get_mode_specific_calibration(&depth_calibration,
                                                                   &color_calibration,
                                                                   gyro_extrinsics,
                                                                   accel_extrinsics,
                                                                   depth_mode_id,
                                                                   color_mode_id,
                                                                   calibration));
}

k4a_result_t k4a_calibration_get_from_raw(char *raw_calibration,
                                          size_t raw_calibration_size,
                                          const uint32_t depth_mode_id,
                                          const uint32_t color_mode_id,
                                          k4a_calibration_t *calibration)
{
    k4a_calibration_camera_t depth_calibration;
    k4a_calibration_camera_t color_calibration;
    k4a_calibration_imu_t gyro_calibration;
    k4a_calibration_imu_t accel_calibration;
    k4a_result_t result;

    result = TRACE_CALL(calibration_create_from_raw(raw_calibration,
                                                    raw_calibration_size,
                                                    &depth_calibration,
                                                    &color_calibration,
                                                    &gyro_calibration,
                                                    &accel_calibration));

    if (K4A_SUCCEEDED(result))
    {
        result = TRACE_CALL(transformation_get_mode_specific_calibration(&depth_calibration,
                                                                         &color_calibration,
                                                                         &gyro_calibration.depth_to_imu,
                                                                         &accel_calibration.depth_to_imu,
                                                                         depth_mode_id,
                                                                         color_mode_id,
                                                                         calibration));
    }
    return result;
}

k4a_result_t k4a_calibration_3d_to_3d(const k4a_calibration_t *calibration,
                                      const k4a_float3_t *source_point3d_mm,
                                      const k4a_calibration_type_t source_camera,
                                      const k4a_calibration_type_t target_camera,
                                      k4a_float3_t *target_point3d_mm)
{
    return TRACE_CALL(
        transformation_3d_to_3d(calibration, source_point3d_mm->v, source_camera, target_camera, target_point3d_mm->v));
}

k4a_result_t k4a_calibration_2d_to_3d(const k4a_calibration_t *calibration,
                                      const k4a_float2_t *source_point2d,
                                      const float source_depth_mm,
                                      const k4a_calibration_type_t source_camera,
                                      const k4a_calibration_type_t target_camera,
                                      k4a_float3_t *target_point3d_mm,
                                      int *valid)
{
    return TRACE_CALL(transformation_2d_to_3d(
        calibration, source_point2d->v, source_depth_mm, source_camera, target_camera, target_point3d_mm->v, valid));
}

k4a_result_t k4a_calibration_3d_to_2d(const k4a_calibration_t *calibration,
                                      const k4a_float3_t *source_point3d_mm,
                                      const k4a_calibration_type_t source_camera,
                                      const k4a_calibration_type_t target_camera,
                                      k4a_float2_t *target_point2d,
                                      int *valid)
{
    return TRACE_CALL(transformation_3d_to_2d(
        calibration, source_point3d_mm->v, source_camera, target_camera, target_point2d->v, valid));
}

k4a_result_t k4a_calibration_2d_to_2d(const k4a_calibration_t *calibration,
                                      const k4a_float2_t *source_point2d,
                                      const float source_depth_mm,
                                      const k4a_calibration_type_t source_camera,
                                      const k4a_calibration_type_t target_camera,
                                      k4a_float2_t *target_point2d,
                                      int *valid)
{
    return TRACE_CALL(transformation_2d_to_2d(
        calibration, source_point2d->v, source_depth_mm, source_camera, target_camera, target_point2d->v, valid));
}

k4a_result_t k4a_calibration_color_2d_to_depth_2d(const k4a_calibration_t *calibration,
                                                  const k4a_float2_t *source_point2d,
                                                  const k4a_image_t depth_image,
                                                  k4a_float2_t *target_point2d,
                                                  int *valid)
{
    return TRACE_CALL(
        transformation_color_2d_to_depth_2d(calibration, source_point2d->v, depth_image, target_point2d->v, valid));
}

k4a_transformation_t k4a_transformation_create(const k4a_calibration_t *calibration)
{
    return transformation_create(calibration, TRANSFORM_ENABLE_GPU_OPTIMIZATION);
}

void k4a_transformation_destroy(k4a_transformation_t transformation_handle)
{
    transformation_destroy(transformation_handle);
}

static k4a_transformation_image_descriptor_t k4a_image_get_descriptor(const k4a_image_t image)
{
    k4a_transformation_image_descriptor_t descriptor;
    descriptor.width_pixels = k4a_image_get_width_pixels(image);
    descriptor.height_pixels = k4a_image_get_height_pixels(image);
    descriptor.stride_bytes = k4a_image_get_stride_bytes(image);
    descriptor.format = k4a_image_get_format(image);
    return descriptor;
}

k4a_result_t k4a_transformation_depth_image_to_color_camera(k4a_transformation_t transformation_handle,
                                                            const k4a_image_t depth_image,
                                                            k4a_image_t transformed_depth_image)
{
    k4a_transformation_image_descriptor_t depth_image_descriptor = k4a_image_get_descriptor(depth_image);
    k4a_transformation_image_descriptor_t transformed_depth_image_descriptor = k4a_image_get_descriptor(
        transformed_depth_image);

    uint8_t *depth_image_buffer = k4a_image_get_buffer(depth_image);
    uint8_t *transformed_depth_image_buffer = k4a_image_get_buffer(transformed_depth_image);

    // Both k4a_transformation_depth_image_to_color_camera and k4a_transformation_depth_image_to_color_camera_custom
    // call the same implementation of transformation_depth_image_to_color_camera_custom. The below parameters need
    // to be passed in but they will be ignored in the internal implementation.
    k4a_transformation_image_descriptor_t dummy_descriptor = { 0 };
    uint8_t *custom_image_buffer = NULL;
    uint8_t *transformed_custom_image_buffer = NULL;
    k4a_transformation_interpolation_type_t interpolation_type = K4A_TRANSFORMATION_INTERPOLATION_TYPE_LINEAR;
    uint32_t invalid_custom_value = 0;

    return TRACE_CALL(transformation_depth_image_to_color_camera_custom(transformation_handle,
                                                                        depth_image_buffer,
                                                                        &depth_image_descriptor,
                                                                        custom_image_buffer,
                                                                        &dummy_descriptor,
                                                                        transformed_depth_image_buffer,
                                                                        &transformed_depth_image_descriptor,
                                                                        transformed_custom_image_buffer,
                                                                        &dummy_descriptor,
                                                                        interpolation_type,
                                                                        invalid_custom_value));
}

k4a_result_t
k4a_transformation_depth_image_to_color_camera_custom(k4a_transformation_t transformation_handle,
                                                      const k4a_image_t depth_image,
                                                      const k4a_image_t custom_image,
                                                      k4a_image_t transformed_depth_image,
                                                      k4a_image_t transformed_custom_image,
                                                      k4a_transformation_interpolation_type_t interpolation_type,
                                                      uint32_t invalid_custom_value)
{
    k4a_transformation_image_descriptor_t depth_image_descriptor = k4a_image_get_descriptor(depth_image);
    k4a_transformation_image_descriptor_t custom_image_descriptor = k4a_image_get_descriptor(custom_image);
    k4a_transformation_image_descriptor_t transformed_depth_image_descriptor = k4a_image_get_descriptor(
        transformed_depth_image);
    k4a_transformation_image_descriptor_t transformed_custom_image_descriptor = k4a_image_get_descriptor(
        transformed_custom_image);

    uint8_t *depth_image_buffer = k4a_image_get_buffer(depth_image);
    uint8_t *custom_image_buffer = k4a_image_get_buffer(custom_image);
    uint8_t *transformed_depth_image_buffer = k4a_image_get_buffer(transformed_depth_image);
    uint8_t *transformed_custom_image_buffer = k4a_image_get_buffer(transformed_custom_image);

    return TRACE_CALL(transformation_depth_image_to_color_camera_custom(transformation_handle,
                                                                        depth_image_buffer,
                                                                        &depth_image_descriptor,
                                                                        custom_image_buffer,
                                                                        &custom_image_descriptor,
                                                                        transformed_depth_image_buffer,
                                                                        &transformed_depth_image_descriptor,
                                                                        transformed_custom_image_buffer,
                                                                        &transformed_custom_image_descriptor,
                                                                        interpolation_type,
                                                                        invalid_custom_value));
}

k4a_result_t k4a_transformation_color_image_to_depth_camera(k4a_transformation_t transformation_handle,
                                                            const k4a_image_t depth_image,
                                                            const k4a_image_t color_image,
                                                            k4a_image_t transformed_color_image)
{
    k4a_transformation_image_descriptor_t depth_image_descriptor = k4a_image_get_descriptor(depth_image);
    k4a_transformation_image_descriptor_t color_image_descriptor = k4a_image_get_descriptor(color_image);
    k4a_transformation_image_descriptor_t transformed_color_image_descriptor = k4a_image_get_descriptor(
        transformed_color_image);

    k4a_image_format_t color_image_format = k4a_image_get_format(color_image);
    k4a_image_format_t transformed_color_image_format = k4a_image_get_format(transformed_color_image);
    if (!(color_image_format == K4A_IMAGE_FORMAT_COLOR_BGRA32 &&
          transformed_color_image_format == K4A_IMAGE_FORMAT_COLOR_BGRA32))
    {
        LOG_ERROR("Require color image and transformed color image both have bgra32 format.", 0);
        return K4A_RESULT_FAILED;
    }

    uint8_t *depth_image_buffer = k4a_image_get_buffer(depth_image);
    uint8_t *color_image_buffer = k4a_image_get_buffer(color_image);
    uint8_t *transformed_color_image_buffer = k4a_image_get_buffer(transformed_color_image);

    return TRACE_CALL(transformation_color_image_to_depth_camera(transformation_handle,
                                                                 depth_image_buffer,
                                                                 &depth_image_descriptor,
                                                                 color_image_buffer,
                                                                 &color_image_descriptor,
                                                                 transformed_color_image_buffer,
                                                                 &transformed_color_image_descriptor));
}

k4a_result_t k4a_transformation_depth_image_to_point_cloud(k4a_transformation_t transformation_handle,
                                                           const k4a_image_t depth_image,
                                                           const k4a_calibration_type_t camera,
                                                           k4a_image_t xyz_image)
{
    k4a_transformation_image_descriptor_t depth_image_descriptor = k4a_image_get_descriptor(depth_image);
    k4a_transformation_image_descriptor_t xyz_image_descriptor = k4a_image_get_descriptor(xyz_image);

    uint8_t *depth_image_buffer = k4a_image_get_buffer(depth_image);
    uint8_t *xyz_image_buffer = k4a_image_get_buffer(xyz_image);

    return TRACE_CALL(transformation_depth_image_to_point_cloud(transformation_handle,
                                                                depth_image_buffer,
                                                                &depth_image_descriptor,
                                                                camera,
                                                                xyz_image_buffer,
                                                                &xyz_image_descriptor));
}

k4a_result_t k4a_device_get_info(k4a_device_t device_handle, k4a_device_info_t *device_info)
{
    if (!device_info)
    {
        return K4A_RESULT_FAILED;
    }
    if (device_info->struct_version != (uint32_t)K4A_ABI_VERSION)
    {
        return K4A_RESULT_UNSUPPORTED;
    }

    RETURN_VALUE_IF_HANDLE_INVALID(K4A_RESULT_FAILED, k4a_device_t, device_handle);
    k4a_result_t result = K4A_RESULT_SUCCEEDED;

    k4a_device_info_t info = { sizeof(k4a_device_info_t),
                               K4A_ABI_VERSION,
                               K4A_MSFT_VID,
                               K4A_DEPTH_PID,
                               K4A_CAPABILITY_DEPTH | K4A_CAPABILITY_COLOR | K4A_CAPABILITY_IMU |
                                   K4A_CAPABILITY_MICROPHONE };

    SAFE_COPY_STRUCT(device_info, &info);

    return result;
}

k4a_result_t k4a_device_get_color_mode_count(k4a_device_t device_handle, uint32_t *mode_count)
{
    RETURN_VALUE_IF_HANDLE_INVALID(K4A_RESULT_FAILED, k4a_device_t, device_handle);

    k4a_result_t result = K4A_RESULT_FAILED;
    if (NULL != mode_count)
    {
        // device_color_modes is statically defined in <k4ainternal/modes.h>.
        *mode_count = sizeof(device_color_modes) / sizeof(device_color_modes[0]);
        result = K4A_RESULT_SUCCEEDED;
    }

    return result;
}

k4a_result_t k4a_device_get_color_mode(k4a_device_t device_handle,
                                       uint32_t mode_index,
                                       k4a_color_mode_info_t *mode_info)
{
    RETURN_VALUE_IF_HANDLE_INVALID(K4A_RESULT_FAILED, k4a_device_t, device_handle);

    // Check mode info.
    if (!mode_info)
    {
        return K4A_RESULT_FAILED;
    }

    // If the struct size or version is not recognized, return unsupported status.
    if (mode_info->struct_size != (uint32_t)sizeof(k4a_color_mode_info_t) ||
        mode_info->struct_version != (uint32_t)K4A_ABI_VERSION)
    {
        return K4A_RESULT_UNSUPPORTED;
    }

    // Check mode index.
    uint32_t mode_count;
    if (k4a_device_get_color_mode_count(device_handle, &mode_count) != K4A_RESULT_SUCCEEDED)
    {
        return K4A_RESULT_FAILED;
    }
    if (mode_index >= mode_count)
    {
        return K4A_RESULT_FAILED;
    }

    // Get the corresponding color mode info. device_color_modes is statically defined in <k4ainternal/modes.h>.
    k4a_color_mode_info_t color_mode_info = device_color_modes[mode_index];
    color_mode_info.struct_size = (uint32_t)sizeof(k4a_color_mode_info_t);
    SAFE_COPY_STRUCT(mode_info, &color_mode_info);
    return K4A_RESULT_SUCCEEDED;
}

k4a_result_t k4a_device_get_depth_mode_count(k4a_device_t device_handle, uint32_t *mode_count)
{
    RETURN_VALUE_IF_HANDLE_INVALID(K4A_RESULT_FAILED, k4a_device_t, device_handle);

    k4a_result_t result = K4A_RESULT_FAILED;
    if (NULL != mode_count)
    {
        // device_depth_modes is statically defined in <k4ainternal/modes.h>.
        *mode_count = sizeof(device_depth_modes) / sizeof(device_depth_modes[0]);
        result = K4A_RESULT_SUCCEEDED;
    }

    return result;
}

k4a_result_t k4a_device_get_depth_mode(k4a_device_t device_handle,
                                       uint32_t mode_index,
                                       k4a_depth_mode_info_t *mode_info)
{
    RETURN_VALUE_IF_HANDLE_INVALID(K4A_RESULT_FAILED, k4a_device_t, device_handle);

    // Check mode info.
    if (!mode_info)
    {
        return K4A_RESULT_FAILED;
    }

    // If the struct size or version is not recognized, return unsupported status.
    if (mode_info->struct_size != (uint32_t)sizeof(k4a_depth_mode_info_t) ||
        mode_info->struct_version != (uint32_t)K4A_ABI_VERSION)
    {
        return K4A_RESULT_UNSUPPORTED;
    }

    // Check mode index.
    uint32_t mode_count;
    if (k4a_device_get_depth_mode_count(device_handle, &mode_count) != K4A_RESULT_SUCCEEDED)
    {
        return K4A_RESULT_FAILED;
    }
    if (mode_index >= mode_count)
    {
<<<<<<< HEAD
        if (device_depth_modes[i].mode_id == (uint32_t)mode_id)
        {
            depth_mode_info.mode_id = device_depth_modes[mode_id].mode_id;
            depth_mode_info.width = device_depth_modes[mode_id].width;
            depth_mode_info.height = device_depth_modes[mode_id].height;
            depth_mode_info.native_format = device_depth_modes[mode_id].native_format;
            depth_mode_info.horizontal_fov = device_depth_modes[mode_id].horizontal_fov;
            depth_mode_info.vertical_fov = device_depth_modes[mode_id].vertical_fov;
            depth_mode_info.min_fps = device_depth_modes[mode_id].min_fps;
            depth_mode_info.max_fps = device_depth_modes[mode_id].max_fps;
            depth_mode_info.min_range = device_depth_modes[mode_id].min_range;
            depth_mode_info.max_range = device_depth_modes[mode_id].max_range;
            depth_mode_info.passive_ir_only = device_depth_modes[mode_id].passive_ir_only ? true : false;

            SAFE_COPY_STRUCT(mode_info, &depth_mode_info);

            return K4A_RESULT_SUCCEEDED;
        }
=======
        return K4A_RESULT_FAILED;
>>>>>>> e2e7aa60
    }

    // Get the corresponding depth mode info. device_depth_modes is statically defined in <k4ainternal/modes.h>.
    k4a_depth_mode_info_t depth_mode_info = device_depth_modes[mode_index];
    depth_mode_info.struct_size = (uint32_t)sizeof(k4a_depth_mode_info_t);
    SAFE_COPY_STRUCT(mode_info, &depth_mode_info);
    return K4A_RESULT_SUCCEEDED;
}

k4a_result_t k4a_device_get_fps_mode_count(k4a_device_t device_handle, uint32_t *mode_count)
{
    RETURN_VALUE_IF_HANDLE_INVALID(K4A_RESULT_FAILED, k4a_device_t, device_handle);

    k4a_result_t result = K4A_RESULT_FAILED;
    if (NULL != mode_count)
    {
        // device_fps_modes is statically defined in <k4ainternal/modes.h>.
        *mode_count = sizeof(device_fps_modes) / sizeof(device_fps_modes[0]);
        result = K4A_RESULT_SUCCEEDED;
    }

    return result;
}

k4a_result_t k4a_device_get_fps_mode(k4a_device_t device_handle, uint32_t mode_index, k4a_fps_mode_info_t *mode_info)
{
    RETURN_VALUE_IF_HANDLE_INVALID(K4A_RESULT_FAILED, k4a_device_t, device_handle);

    // Check mode info.
    if (!mode_info)
    {
        return K4A_RESULT_FAILED;
    }

    // If the struct size or version is not recognized, return unsupported status.
    if (mode_info->struct_size != (uint32_t)sizeof(k4a_fps_mode_info_t) ||
        mode_info->struct_version != (uint32_t)K4A_ABI_VERSION)
    {
        return K4A_RESULT_UNSUPPORTED;
    }

    // Check mode index.
    uint32_t mode_count;
    if (k4a_device_get_fps_mode_count(device_handle, &mode_count) != K4A_RESULT_SUCCEEDED)
    {
        return K4A_RESULT_FAILED;
    }
    if (mode_index >= mode_count)
    {
        return K4A_RESULT_FAILED;
    }

    // Get the corresponding fps mode info. device_fps_modes is statically defined in <k4ainternal/modes.h>.
    k4a_fps_mode_info_t fps_mode_info = device_fps_modes[mode_index];
    fps_mode_info.struct_size = (uint32_t)sizeof(k4a_fps_mode_info_t);
    SAFE_COPY_STRUCT(mode_info, &fps_mode_info);
    return K4A_RESULT_SUCCEEDED;
}

#ifdef __cplusplus
}
#endif<|MERGE_RESOLUTION|>--- conflicted
+++ resolved
@@ -1406,28 +1406,7 @@
     }
     if (mode_index >= mode_count)
     {
-<<<<<<< HEAD
-        if (device_depth_modes[i].mode_id == (uint32_t)mode_id)
-        {
-            depth_mode_info.mode_id = device_depth_modes[mode_id].mode_id;
-            depth_mode_info.width = device_depth_modes[mode_id].width;
-            depth_mode_info.height = device_depth_modes[mode_id].height;
-            depth_mode_info.native_format = device_depth_modes[mode_id].native_format;
-            depth_mode_info.horizontal_fov = device_depth_modes[mode_id].horizontal_fov;
-            depth_mode_info.vertical_fov = device_depth_modes[mode_id].vertical_fov;
-            depth_mode_info.min_fps = device_depth_modes[mode_id].min_fps;
-            depth_mode_info.max_fps = device_depth_modes[mode_id].max_fps;
-            depth_mode_info.min_range = device_depth_modes[mode_id].min_range;
-            depth_mode_info.max_range = device_depth_modes[mode_id].max_range;
-            depth_mode_info.passive_ir_only = device_depth_modes[mode_id].passive_ir_only ? true : false;
-
-            SAFE_COPY_STRUCT(mode_info, &depth_mode_info);
-
-            return K4A_RESULT_SUCCEEDED;
-        }
-=======
         return K4A_RESULT_FAILED;
->>>>>>> e2e7aa60
     }
 
     // Get the corresponding depth mode info. device_depth_modes is statically defined in <k4ainternal/modes.h>.
