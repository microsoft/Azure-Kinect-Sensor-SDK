--- conflicted
+++ resolved
@@ -1286,54 +1286,6 @@
                                                                 &xyz_image_descriptor));
 }
 
-<<<<<<< HEAD
-struct _device_color_modes
-{
-    uint32_t mode_id;
-    uint32_t width;
-    uint32_t height;
-    k4a_image_format_t native_format;
-    float horizontal_fov;
-    float vertical_fov;
-    int min_fps;
-    int max_fps;
-} device_color_modes[] = { { 0, 0, 0, K4A_IMAGE_FORMAT_COLOR_MJPG, 0, 0, 0, 0 }, // color mode will be turned off
-                           { 1, 1280, 720, K4A_IMAGE_FORMAT_COLOR_MJPG, 90.0f, 59.0f, 5, 30 },
-                           { 2, 1920, 1080, K4A_IMAGE_FORMAT_COLOR_MJPG, 90.0f, 59.0f, 5, 30 },
-                           { 3, 2560, 1440, K4A_IMAGE_FORMAT_COLOR_MJPG, 90.0f, 59.0f, 5, 30 },
-                           { 4, 2048, 1536, K4A_IMAGE_FORMAT_COLOR_MJPG, 90.0f, 74.3f, 5, 30 },
-                           { 5, 3840, 2160, K4A_IMAGE_FORMAT_COLOR_MJPG, 90.0f, 59.0f, 5, 30 },
-                           { 6, 4096, 3072, K4A_IMAGE_FORMAT_COLOR_MJPG, 90.0f, 74.3f, 5, 30 } };
-
-struct _device_depth_modes
-{
-    uint32_t mode_id;
-    uint32_t width;
-    uint32_t height;
-    k4a_image_format_t native_format;
-    float horizontal_fov;
-    float vertical_fov;
-    int min_fps;
-    int max_fps;
-    int min_range;
-    int max_range;
-    bool passive_ir_only;
-} device_depth_modes[] = { { 0, 0, 0, K4A_IMAGE_FORMAT_DEPTH16, 0.0f, 0.0f, 0, 0, 0, 0, false }, // depth mode will be
-                                                                                                 // turned off
-                           { 1, 320, 288, K4A_IMAGE_FORMAT_DEPTH16, 75.0f, 65.0f, 5, 30, 500, 5800, false },
-                           { 2, 640, 576, K4A_IMAGE_FORMAT_DEPTH16, 75.0f, 65.0f, 5, 30, 500, 4000, false },
-                           { 3, 512, 512, K4A_IMAGE_FORMAT_DEPTH16, 120.0f, 120.0f, 5, 30, 250, 3000, false },
-                           { 4, 1024, 1024, K4A_IMAGE_FORMAT_DEPTH16, 120.0f, 120.0f, 5, 30, 250, 2500, false },
-                           { 5, 1024, 1024, K4A_IMAGE_FORMAT_DEPTH16, 120.0f, 120.0f, 5, 30, 0, 100, true } };
-
-struct _device_fps_modes
-{
-    uint32_t mode_id;
-    int fps;
-} device_fps_modes[] = { { 0, 5 }, { 1, 15 }, { 2, 30 } };
-
-=======
->>>>>>> e2e7aa60
 k4a_result_t k4a_device_get_info(k4a_device_t device_handle, k4a_device_info_t *device_info)
 {
     if (!device_info)
@@ -1352,12 +1304,8 @@
                                K4A_ABI_VERSION,
                                K4A_MSFT_VID,
                                K4A_DEPTH_PID,
-<<<<<<< HEAD
-                               K4A_CAPABILITY_DEPTH | K4A_CAPABILITY_COLOR | K4A_CAPABILITY_IMU };
-=======
                                K4A_CAPABILITY_DEPTH | K4A_CAPABILITY_COLOR | K4A_CAPABILITY_IMU |
                                    K4A_CAPABILITY_MICROPHONE };
->>>>>>> e2e7aa60
 
     SAFE_COPY_STRUCT(device_info, &info);
 
@@ -1398,16 +1346,8 @@
         return K4A_RESULT_UNSUPPORTED;
     }
 
-<<<<<<< HEAD
-    RETURN_VALUE_IF_HANDLE_INVALID(K4A_RESULT_FAILED, k4a_device_t, device_handle);
-
-    k4a_color_mode_info_t color_mode_info = { sizeof(k4a_color_mode_info_t), K4A_ABI_VERSION, 0 };
-
-    int mode_count;
-=======
     // Check mode index.
     uint32_t mode_count;
->>>>>>> e2e7aa60
     if (k4a_device_get_color_mode_count(device_handle, &mode_count) != K4A_RESULT_SUCCEEDED)
     {
         return K4A_RESULT_FAILED;
@@ -1458,16 +1398,8 @@
         return K4A_RESULT_UNSUPPORTED;
     }
 
-<<<<<<< HEAD
-    RETURN_VALUE_IF_HANDLE_INVALID(K4A_RESULT_FAILED, k4a_device_t, device_handle);
-
-    k4a_depth_mode_info_t depth_mode_info = { sizeof(k4a_depth_mode_info_t), K4A_ABI_VERSION, 0 };
-
-    int mode_count;
-=======
     // Check mode index.
     uint32_t mode_count;
->>>>>>> e2e7aa60
     if (k4a_device_get_depth_mode_count(device_handle, &mode_count) != K4A_RESULT_SUCCEEDED)
     {
         return K4A_RESULT_FAILED;
@@ -1516,16 +1448,8 @@
         return K4A_RESULT_UNSUPPORTED;
     }
 
-<<<<<<< HEAD
-    RETURN_VALUE_IF_HANDLE_INVALID(K4A_RESULT_FAILED, k4a_device_t, device_handle);
-
-    k4a_fps_mode_info_t fps_mode_info = { sizeof(k4a_fps_mode_info_t), K4A_ABI_VERSION, 0 };
-
-    int mode_count;
-=======
     // Check mode index.
     uint32_t mode_count;
->>>>>>> e2e7aa60
     if (k4a_device_get_fps_mode_count(device_handle, &mode_count) != K4A_RESULT_SUCCEEDED)
     {
         return K4A_RESULT_FAILED;
