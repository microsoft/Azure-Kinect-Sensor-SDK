--- conflicted
+++ resolved
@@ -9,7 +9,6 @@
     /// </summary>
     public class Capture : IDisposable
     {
-<<<<<<< HEAD
         // Image caches
         // "Public" Images are instances available outside this class via properties.
         // "Private" Images are instances held within this class to ensure they can't be disposed when
@@ -17,7 +16,7 @@
         private Image cachedColor;
         private Image cachedDepth;
         private Image cachedIR;
-=======
+
         internal Capture(NativeMethods.k4a_capture_t handle)
         {
             // Hook the native allocator and register this object.
@@ -26,7 +25,6 @@
 
             this.handle = handle;
         }
->>>>>>> 7a9237f8
 
         private NativeMethods.k4a_capture_t handle;
 
@@ -45,19 +43,6 @@
             // Hook the native allocator and register this object.
             // .Dispose() will be called on this object when the allocator is shut down.
             Allocator.Singleton.RegisterForDisposal(this);
-        }
-
-        /// <summary>
-        /// Initializes a new instance of the <see cref="Capture"/> class.
-        /// </summary>
-        /// <param name="handle">Native handle. The new class takes ownership.</param>
-        internal Capture(NativeMethods.k4a_capture_t handle)
-        {
-            // Hook the native allocator and register this object.
-            // .Dispose() will be called on this object when the allocator is shut down.
-            Allocator.Singleton.RegisterForDisposal(this);
-
-            this.handle = handle;
         }
 
         /// <summary>
@@ -217,7 +202,6 @@
         {
             this.Dispose(true);
 
-<<<<<<< HEAD
             GC.SuppressFinalize(this);
         }
 
@@ -226,13 +210,6 @@
         /// </summary>
         /// <param name="disposing">true when called by Dispose(), false when called by the finalizer.</param>
         protected virtual void Dispose(bool disposing)
-=======
-        #region IDisposable Support
-        private bool disposedValue = false; // To detect redundant calls
-    
-        // This code added to correctly implement the disposable pattern.
-        public void Dispose()
->>>>>>> 7a9237f8
         {
             lock (this)
             {
@@ -277,7 +254,6 @@
             {
                 if (this.disposedValue)
                 {
-<<<<<<< HEAD
                     throw new ObjectDisposedException(nameof(Capture));
                 }
 
@@ -330,33 +306,10 @@
                     {
                         nativeImageHandle.Close();
                     }
-=======
-                    // TODO: dispose managed state (managed objects).
-                    if (_Color != null)
-                    {
-                        _Color.Dispose();
-                        _Color = null;
-                    }
-                    if (_Depth != null)
-                    {
-                        _Depth.Dispose();
-                        _Depth = null;
-                    }
-                    if (_IR != null)
-                    {
-                        _IR.Dispose();
-                        _IR = null;
-                    }
-                    if (handle != null)
-                    {
-                        handle.Close();
-                        handle = null;
-                    }
-                    Allocator.Singleton.UnregisterForDisposal(this);
->>>>>>> 7a9237f8
-                }
-
-<<<<<<< HEAD
+                }
+            }
+        }
+
         private void SetImageWrapperAndDisposePrevious(
             Action<NativeMethods.k4a_capture_t, NativeMethods.k4a_image_t> nativeMethod,
             ref Image cachedImage,
@@ -377,16 +330,6 @@
                 {
                     cachedImage.Dispose();
                 }
-=======
-                // TODO: free unmanaged resources (unmanaged objects) and override a finalizer below.
-                // TODO: set large fields to null.
-                
-
-                disposedValue = true;
-            }
-        }
-        #endregion
->>>>>>> 7a9237f8
 
                 cachedImage = value;
 
