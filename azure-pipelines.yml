--- conflicted
+++ resolved
@@ -650,15 +650,6 @@
         targetFolder: "$(System.ArtifactsDirectory)/amd64-windows-msvc-RelWithDebInfo/bin/Release/Microsoft.AzureKinect.FunctionalTests/netcoreapp2.1/"
         flattenFolders: true
 
-<<<<<<< HEAD
-    #- task: PowerShell@2
-    #  inputs:
-    #    targetType: 'filePath'
-    #    filePath: './scripts/Reset-Device.ps1'
-    #  displayName: 'Reset K4A Device'
-
-=======
->>>>>>> 2a5027f1
     - script: '.\amd64-windows-msvc-RelWithDebInfo\bin\AzureKinectFirmwareTool.exe -r'
       workingDirectory: '$(System.ArtifactsDirectory)'
       displayName: 'Reset K4A Device'
@@ -694,19 +685,6 @@
           **/*FunctionalTests.dll
           !**/obj/**
 
-<<<<<<< HEAD
-  #  - task: PowerShell@2
-  #    inputs:
-  #      targetType: 'filePath'
-  #      filePath: './scripts/Reset-Device.ps1'
-  #    displayName: 'Reset K4A Device'
-
-    - script: '.\amd64-windows-msvc-RelWithDebInfo\bin\AzureKinectFirmwareTool.exe -r'
-      workingDirectory: '$(System.ArtifactsDirectory)'
-      displayName: 'Reset K4A Device'
-
-=======
->>>>>>> 2a5027f1
 - ${{ if eq(variables['System.CollectionId'], 'cb55739e-4afe-46a3-970f-1b49d8ee7564') }}:
   - job: LinuxFunctionalTests
     displayName: Linux Functional Test
@@ -783,18 +761,6 @@
         sourceFolder: "$(System.ArtifactsDirectory)/NugetOutputDir"
         contents: '\*'
 
-<<<<<<< HEAD
-#    - task: CmdLine@2
-#      displayName: 'Download findconnectedport'
-#      inputs:
-#        script:  curl "$(ResourceBaseUrl)/findconnectedport/linux/findconnectedport$(ResourceToken)" --output $(System.ArtifactsDirectory)/findconnectedport/linux/findconnectedport --create-dirs
-
-#    - script: 'chmod +x $(System.ArtifactsDirectory)/findconnectedport/linux/*'
-#      workingDirectory: '$(System.ArtifactsDirectory)'
-#      displayName: 'Add execution property to findconnectedport'
-
-=======
->>>>>>> 2a5027f1
     - task: CopyFiles@2
       displayName: "Copy DepthEnginePlugin into Build Artifacts"
       inputs:
@@ -816,21 +782,12 @@
       workingDirectory: '$(System.ArtifactsDirectory)'
       displayName: 'Check openGL version'
 
+    - script: 'stty -F /dev/ttyACM0 -hupcl'
+      workingDirectory: '$(System.ArtifactsDirectory)'
+      displayName: 'Prevent the USB connector from accidentally being reset'
+
     - script: './x86_64-linux-clang-relwithdebinfo/bin/AzureKinectFirmwareTool -r'
       workingDirectory: '$(System.ArtifactsDirectory)'
-<<<<<<< HEAD
-      displayName: 'Prevent the USB connector from accidentally being reset'
-
-      # The binary is built from https://microsoft.visualstudio.com/Analog/_git/systems.rustyhmdkit
-      # Wait a little bit so the device can enumerate, 3 seconds has seemed good.
-   # - script: '$(System.ArtifactsDirectory)/findconnectedport/linux/findconnectedport && sleep 3'
-   #   workingDirectory: '$(System.ArtifactsDirectory)/findconnectedport/linux/'
-   #   displayName: 'Reset K4A Device'
-
-    - script: './x86_64-linux-clang-relwithdebinfo/bin/AzureKinectFirmwareTool -r'
-      workingDirectory: '$(System.ArtifactsDirectory)'
-=======
->>>>>>> 2a5027f1
       displayName: 'Reset K4A Device'
       env:
         K4A_LOG_LEVEL: 'I'
@@ -854,19 +811,4 @@
       workingDirectory: '$(System.ArtifactsDirectory)/x86_64-linux-clang-relwithdebinfo'
       displayName: 'Run Functional Tests - Onboarding'
       timeoutInMinutes: 15
-<<<<<<< HEAD
-      continueOnError: true
-
-    # The binary is built from https://microsoft.visualstudio.com/Analog/_git/systems.rustyhmdkit
-#    - script: '$(System.ArtifactsDirectory)/findconnectedport/linux/findconnectedport'
-#      workingDirectory: '$(System.ArtifactsDirectory)/findconnectedport/linux/'
-#      displayName: 'Reset K4A Device'
-
-    - script: './x86_64-linux-clang-relwithdebinfo/bin/AzureKinectFirmwareTool -r'
-      workingDirectory: '$(System.ArtifactsDirectory)'
-      displayName: 'Reset K4A Device'
-      env:
-        K4A_LOG_LEVEL: 'I'
-=======
-      continueOnError: true
->>>>>>> 2a5027f1
+      continueOnError: true