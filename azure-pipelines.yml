--- conflicted
+++ resolved
@@ -10,15 +10,10 @@
   value: '1.6.102075014'
 - name: 'windows_firmware_version'
   value: '1.6.102075014'
-<<<<<<< HEAD
-- name: 'PackageVersion'
-  value: '1.2.0-alpha.10'
+- name: 'NuGetPackageVersion'
+  value: '1.2.0'
 - name: 'OpenCVPath'
   value: 'C:\OpenCV\Build\x64\vc14\'
-=======
-- name: 'NuGetPackageVersion'
-  value: '1.2.0'
->>>>>>> aaf18f35
 
 trigger:
   batch: false
