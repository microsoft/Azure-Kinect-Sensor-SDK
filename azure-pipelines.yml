# Copyright (c) Microsoft Corporation. All rights reserved.
# Licensed under the MIT License.

name: K4A-SDK-$(SourceBranchName)-$(Date:yyyyMMdd)-$(Rev:rrr)

variables:
- name: 'skipComponentGovernaceDetection'
  value: true
- name: 'linux_firmware_version'
  value: '1.6.987014'
- name: 'windows_firmware_version'
  value: '1.6.987014'

trigger:
  batch: false
  branches:
    include:
    - master
    - develop
    - release/*
    - hotfix/*

jobs:
- job: WindowsK4ABuildTest
  displayName: Win
  strategy:
    maxParallel: 100
    matrix:
      VS2017_x64-msvc_debug_ninja:
        CMakeArch: 'amd64'
        BuildGenerator: 'Ninja'
        CMakeConfiguration: 'debug'
        vmImage: 'vs2017-win2016'
      VS2017_x64-msvc_rel_ninja:
        CMakeArch: 'amd64'
        BuildGenerator: 'Ninja'
        CMakeConfiguration: 'relwithdebinfo'
        vmImage: 'vs2017-win2016'
      VS2017_x64-msvc_debug_msbuild:
        CMakeArch: 'amd64'
        BuildGenerator: 'Visual Studio 15 2017 Win64'
        CMakeConfiguration: 'debug'
        vmImage: 'vs2017-win2016'
      VS2017_x64-msvc_rel_msbuild:
        CMakeArch: 'amd64'
        BuildGenerator: 'Visual Studio 15 2017 Win64'
        CMakeConfiguration: 'relwithdebinfo'
        vmImage: 'vs2017-win2016'
      VS2017_x86-msvc_debug_ninja:
        CMakeArch: 'x86'
        BuildGenerator: 'Ninja'
        CMakeConfiguration: 'debug'
        vmImage: 'vs2017-win2016'
      VS2017_x86-msvc_rel_ninja:
        CMakeArch: 'x86'
        BuildGenerator: 'Ninja'
        CMakeConfiguration: 'relwithdebinfo'
        vmImage: 'vs2017-win2016'
      VS2017_x86-msvc_debug_msbuild:
        CMakeArch: 'x86'
        BuildGenerator: 'Visual Studio 15 2017'
        CMakeConfiguration: 'debug'
        vmImage: 'vs2017-win2016'
      VS2017_x86-msvc_rel_msbuild:
        CMakeArch: 'x86'
        BuildGenerator: 'Visual Studio 15 2017'
        CMakeConfiguration: 'relwithdebinfo'
        vmImage: 'vs2017-win2016'
      VS2019_x64-msvc_debug_ninja:
        CMakeArch: 'amd64'
        BuildGenerator: 'Ninja'
        CMakeConfiguration: 'debug'
        vmImage: 'windows-2019'
      VS2019_x64-msvc_rel_ninja:
        CMakeArch: 'amd64'
        BuildGenerator: 'Ninja'
        CMakeConfiguration: 'relwithdebinfo'
        vmImage: 'windows-2019'
      # VS2019 msbuild generators blocked by issue Microsoft/azure-pipelines-image-generation#754
      # VS2019_x86_64-pc-windows-msvc_debug_msbuild:
      #   CMakeArch: 'amd64'
      #   BuildGenerator: 'Visual Studio 16 2019'
      #   CMakeConfiguration: 'debug'
      #   vmImage: 'windows-2019'
      # VS2019_x86_64-pc-windows-msvc_relwithdebinfo_msbuild:
      #   CMakeArch: 'amd64'
      #   BuildGenerator: 'Visual Studio 16 2019'
      #   CMakeConfiguration: 'relwithdebinfo'
      #   vmImage: 'windows-2019'
      VS2019_x86-msvc_debug_ninja:
        CMakeArch: 'x86'
        BuildGenerator: 'Ninja'
        CMakeConfiguration: 'debug'
        vmImage: 'windows-2019'
      VS2019_x86-msvc_rel_ninja:
        CMakeArch: 'x86'
        BuildGenerator: 'Ninja'
        CMakeConfiguration: 'relwithdebinfo'
        vmImage: 'windows-2019'
      # VS2019 msbuild generators blocked by issue Microsoft/azure-pipelines-image-generation#754
      # VS2019_x86-pc-windows-msvc_debug_msbuild:
      #   CMakeArch: 'x86'
      #   BuildGenerator: 'Visual Studio 16 2019'
      #   CMakeConfiguration: 'debug'
      #   vmImage: 'windows-2019'
      # VS2019_x86-pc-windows-msvc_relwithdebinfo_msbuild:
      #   CMakeArch: 'x86'
      #   BuildGenerator: 'Visual Studio 16 2019'
      #   CMakeConfiguration: 'relwithdebinfo'
      #   vmImage: 'windows-2019'
  pool:
    vmImage: $(vmImage)

  steps:
  - checkout: self
    clean: true
    fetchDepth: 20
    lfs: false
    persistCredentials: true
    submodules: true

  # Use Python Version
  # Retrieves the specified version of Python from the tool cache. Optionally add it to PATH.
  - task: UsePythonVersion@0
    inputs:
      versionSpec: '3.x'
      addToPath: true
      architecture: 'x64'

  - powershell: '$(Build.SourcesDirectory)/scripts/verify-windows.ps1'
    displayName: 'Run verify-windows.ps1'

  - script: |
       git add --renormalize . && git diff-index --quiet HEAD --
       IF %ERRORLEVEL% NEQ 0 (
         echo "Please renormalize files before pushing using git add --renormalize ."
         git status
         exit /b 1
       )
       exit /b 0
    displayName: 'Check Line Endings'

  - task: BatchScript@1
    displayName: 'Setup VS Env'
    inputs:
      filename: 'C:\Program Files (x86)\Microsoft Visual Studio\2017\Enterprise\Common7\Tools\VsDevCmd.bat'
      arguments: '-arch=$(CMakeArch)'
      modifyEnvironment: true
    condition: and(succeeded(), eq(variables['vmImage'], 'vs2017-win2016'))

  - task: BatchScript@1
    displayName: 'Setup VS Env'
    inputs:
      filename: 'C:\Program Files (x86)\Microsoft Visual Studio\2019\Enterprise\Common7\Tools\VsDevCmd.bat'
      arguments: '-arch=$(CMakeArch)'
      modifyEnvironment: true
    condition: and(succeeded(), eq(variables['vmImage'], 'windows-2019'))

  - powershell: |
      $ErrorActionPreference = "Stop"

      function Download-ToTemp
      {
          param
          (
              [Parameter(Mandatory)]
              [string] $url,
              [string] $filename
          )

          if (-not ($filename))
          {
              $filename = Split-Path -Path $url -Leaf
          }

          if (-not ($filename))
          {
              Write-Error "Unable to parse filename from $url"
              return $null
          }

          $tempDir = [System.IO.Path]::GetTempPath()
          $path = Join-Path -Path $tempDir -ChildPath $filename

          Write-Host -NoNewline "Downloading $url to $path..."
          Invoke-WebRequest -Uri $url -OutFile $path -UserAgent "NativeClient"
          Write-Host "Done"

          return $path
      }

      # Download NASM
      $url = "https://www.nasm.us/pub/nasm/releasebuilds/2.14.02/win64/nasm-2.14.02-win64.zip"
      $nasmzip = Download-ToTemp -url $url

      Expand-Archive $nasmzip .\nasmexe
      Write-Host "NASM Downloaded"

    workingDirectory: '$(Build.BinariesDirectory)'
    displayName: 'Download NASM'

  - script: |
      set PATH=%PATH%;$(Build.BinariesDirectory)\nasmexe\nasm-2.14.02
      cmake -G "$(BuildGenerator)" "-DCMAKE_VERBOSE_MAKEFILE=ON" "$(Build.SourcesDirectory)" "-DCMAKE_BUILD_TYPE=$(CMakeConfiguration)"
    workingDirectory: '$(Build.BinariesDirectory)'
    displayName: 'CMake Configure'
    env:
      CC: cl
      CXX: cl

  - task: CMake@1
    displayName: 'CMake Build'
    inputs:
      workingDirectory: '$(Build.BinariesDirectory)'
      cmakeArgs: '--build . --config "$(CMakeConfiguration)"'

  - task: CMake@1
    displayName: 'CMake Build Package'
    inputs:
      workingDirectory: '$(Build.BinariesDirectory)'
      cmakeArgs: '--build . --config "$(CMakeConfiguration)" --target package'

  - script: 'ctest -V -C "$(CMakeConfiguration)" -L unit'
    workingDirectory: '$(Build.BinariesDirectory)'
    displayName: 'Unit Tests'

  - task: PublishTestResults@2
    displayName: 'Publish Test Results'
    inputs:
      testResultsFiles: '**\TEST-*.xml'
      searchFolder: '$(Build.BinariesDirectory)'
      mergeTestResults: true
      testRunTitle: 'Unit Tests'
    condition: succeededOrFailed()

  - task: CopyFiles@2
    displayName: 'Copy build folder to Staging'
    inputs:
      SourceFolder: '$(Build.BinariesDirectory)'
      Contents: |
        *
        bin/*
        docs/**/*
        CMakeFiles/**/*
      TargetFolder: '$(Build.ArtifactStagingDirectory)'

  - task: PublishBuildArtifacts@1
    displayName: 'Publish Artifact: Build folder'
    inputs:
      PathtoPublish: '$(Build.ArtifactStagingDirectory)'
      ArtifactName: '$(CMakeArch)-windows-msvc-$(CMakeConfiguration)'
      parallel: true
      parallelCount: 8
    condition: and(succeeded(), and(eq(variables['vmImage'], 'vs2017-win2016'), eq(variables['BuildGenerator'], 'Ninja')))

  # This will publish symbols created from this build to the Azure DevOps symbol
  # server. This symbol server will be private to Microsoft internal.
  - task: PublishSymbols@2
    displayName: 'Publish K4A Symbols'
    inputs:
      symbolsFolder: '$(Build.BinariesDirectory)'
      searchPattern: 'bin/*.pdb'
      indexSources: true
      publishSymbols: true
      symbolServerType: 'teamServices'
    condition: and(succeeded(), and(eq(variables['vmImage'], 'vs2017-win2016'), eq(variables['BuildGenerator'], 'Ninja')))

- job: LinuxK4ABuildTest
  displayName: Linux
  pool:
    vmImage: 'ubuntu-16.04'
  strategy:
    maxParallel: 100
    matrix:
      x64-clang_debug_ninja:
        CMakeLinuxTargetTriple: 'x86_64-linux-clang'
        CMakeConfiguration: 'debug'
      x64-gnu_debug_ninja:
        CMakeLinuxTargetTriple: 'x86_64-linux-gnu'
        CMakeConfiguration: 'debug'
      x64-clang_rel_ninja:
        CMakeLinuxTargetTriple: 'x86_64-linux-clang'
        CMakeConfiguration: 'relwithdebinfo'
      x64-gnu_rel_ninja:
        CMakeLinuxTargetTriple: 'x86_64-linux-gnu'
        CMakeConfiguration: 'relwithdebinfo'

      # 32-bit builds are currently broken
      # i386-unknown-linux-clang_debug_ninja:
      #   CMakeLinuxTargetTriple: 'i386-linux-clang'
      #   CMakeConfiguration: 'debug'
      # i386-unknown-linux-gnu_debug_ninja:
      #   CMakeLinuxTargetTriple: 'i386-linux-gnu'
      #   CMakeConfiguration: 'debug'
      # i386-unknown-linux-clang_relwithdebinfo_ninja:
      #   CMakeLinuxTargetTriple: 'i386-linux-clang'
      #   CMakeConfiguration: 'relwithdebinfo'
      # i386-unknown-linux-gnu_relwithdebinfo_ninja:
      #   CMakeLinuxTargetTriple: 'i386-linux-gnu'
      #   CMakeConfiguration: 'relwithdebinfo'

  steps:
  - checkout: self
    clean: true
    fetchDepth: 20
    lfs: false
    persistCredentials: true
    submodules: true

  - task: ShellScript@2
    inputs:
      scriptPath: '$(Build.SourcesDirectory)/scripts/bootstrap-ubuntu.sh'
    displayName: 'Run bootstrap-ubuntu.sh'

  - script: |
       git add --renormalize . && git diff-index --quiet HEAD --
       if [ $? -ne 0 ]
       then
         echo "Please normalize files before pushing using git add --renormalize ."
         git status
         exit 1
       fi
    displayName: 'Check Line Endings'

  - script: 'cmake -GNinja -DCMAKE_VERBOSE_MAKEFILE=ON "$(Build.SourcesDirectory)" "-DCMAKE_BUILD_TYPE=$(CMakeConfiguration)" "-DCMAKE_TOOLCHAIN_FILE=$(Build.SourcesDirectory)/cmake/toolchains/$(CMakeLinuxTargetTriple).cmake"'
    workingDirectory: '$(Build.BinariesDirectory)'
    displayName: 'CMake Configure'

  - task: CMake@1
    displayName: 'CMake Build'
    inputs:
      workingDirectory: '$(Build.BinariesDirectory)'
      cmakeArgs: '--build .'

  - task: CMake@1
    displayName: 'CMake Build Package'
    inputs:
      workingDirectory: '$(Build.BinariesDirectory)'
      cmakeArgs: '--build . --target package'

  - script: 'ctest -V -L unit'
    workingDirectory: '$(Build.BinariesDirectory)'
    displayName: 'Unit Tests'

  - task: PublishTestResults@2
    displayName: 'Publish Test Results'
    inputs:
      searchFolder: '$(Build.BinariesDirectory)'
      mergeTestResults: true
      testRunTitle: 'Unit Tests'
    condition: succeededOrFailed()

  - task: CopyFiles@2
    displayName: 'Copy build folder to Staging'
    inputs:
      SourceFolder: '$(Build.BinariesDirectory)'
      Contents: |
        *
        bin/*
        docs/**/*
        CMakeFiles/**/*
      TargetFolder: '$(Build.ArtifactStagingDirectory)'

  - task: PublishBuildArtifacts@1
    displayName: 'Publish Artifact: Build folder'
    inputs:
      PathtoPublish: '$(Build.ArtifactStagingDirectory)'
      ArtifactName: '$(CMakeLinuxTargetTriple)-$(CMakeConfiguration)'
      parallel: true
      parallelCount: 8
    condition: and(succeeded(), contains(variables['CMakeLinuxTargetTriple'], 'clang'))

- job: DocumentationBuild
  displayName: Documentation Build
  pool:
    vmImage: 'vs2017-win2016'
    demands:
      - Cmd

  steps:
  - checkout: self
    clean: true
    fetchDepth: 20
    lfs: false
    persistCredentials: true
    submodules: true

  - task: BatchScript@1
    displayName: 'Setup VS2017 Env'
    inputs:
      filename: 'C:\Program Files (x86)\Microsoft Visual Studio\2017\Enterprise\Common7\Tools\VsDevCmd.bat'
      modifyEnvironment: true

  - powershell: |
      $ErrorActionPreference = "Stop"

      function Download-ToTemp
      {
          param
          (
              [Parameter(Mandatory)]
              [string] $url,
              [string] $filename
          )

          if (-not ($filename))
          {
              $filename = Split-Path -Path $url -Leaf
          }

          if (-not ($filename))
          {
              Write-Error "Unable to parse filename from $url"
              return $null
          }

          $tempDir = [System.IO.Path]::GetTempPath()
          $path = Join-Path -Path $tempDir -ChildPath $filename

          Write-Host -NoNewline "Downloading $url to $path..."
          Invoke-WebRequest -Uri $url -OutFile $path -UserAgent "NativeClient"
          Write-Host "Done"

          return $path
      }

      # Download Doxygen
      $url = "https://sourceforge.net/projects/doxygen/files/rel-1.8.14/doxygen-1.8.14.windows.bin.zip/download"
      $filename = "doxygen-1.8.14.windows.bin.zip"
      $doxygenzip = Download-ToTemp -url $url -filename $filename

      Expand-Archive $doxygenzip .\doxygenexe
      Write-Host "Doxygen installed. Please use Visual Studio Developer Command prompt to build."

    workingDirectory: '$(Build.BinariesDirectory)'
    displayName: 'Download doxygen'

  - script: |
      set PATH=%PATH%;$(Build.BinariesDirectory)\doxygenexe
      cmake -G Ninja "-DK4A_BUILD_DOCS:BOOL=ON" "-DCMAKE_VERBOSE_MAKEFILE=ON" "$(Build.SourcesDirectory)"

    workingDirectory: '$(Build.BinariesDirectory)'
    displayName: 'CMake Configure'
    env:
      CC: cl
      CXX: cl

  - task: CMake@1
    displayName: 'CMake Build'
    inputs:
      workingDirectory: '$(Build.BinariesDirectory)'
      cmakeArgs: '--build . --target k4adocs'

  - task: PublishBuildArtifacts@1
    displayName: 'Publish Artifact: Documentation'
    inputs:
      PathtoPublish: '$(Build.BinariesDirectory)\docs'
      ArtifactName: docs
      parallel: true
      parallelCount: 8

- ${{ if eq(variables['System.CollectionId'], 'cb55739e-4afe-46a3-970f-1b49d8ee7564') }}:
  - job: WindowsFunctionalTests
    displayName: Windows Functional Test
    dependsOn: WindowsK4ABuildTest
    variables:
      firmware_version: "$(windows_firmware_version)"
    pool:
      name: Analog-FwConnected
      demands:
      - Eden
      - Agent.OS -equals Windows_NT

    steps:
    - checkout: self
      clean: true
      lfs: false
      persistCredentials: true
      submodules: true

    - task: DownloadBuildArtifacts@0
      displayName: 'Download Build Artifacts'
      inputs:
        artifactName: 'amd64-windows-msvc-RelWithDebInfo'
        parallelizationLimit: 8

    - task: CmdLine@2
      displayName: 'Download DepthEngine Plugin'
      inputs:
<<<<<<< HEAD
        script: >
         curl $(ResourceBaseUrl)/depthengineplugin/1.0.5/windows/amd64/debug/depthengine_1_0.dll$(ResourceToken) --output $(System.ArtifactsDirectory)/depthengineplugin/windows/amd64/debug/depthengine_1_0.dll
         curl $(ResourceBaseUrl)/depthengineplugin/1.0.5/windows/amd64/release/depthengine_1_0.dll$(ResourceToken) --output $(System.ArtifactsDirectory)/depthengineplugin/windows/amd64/release/depthengine_1_0.dll
         curl $(ResourceBaseUrl)/depthengineplugin/1.0.5/windows/x86/debug/depthengine_1_0.dll$(ResourceToken) --output $(System.ArtifactsDirectory)/depthengineplugin/windows/x86/debug/depthengine_1_0.dll
         curl $(ResourceBaseUrl)/depthengineplugin/1.0.5/windows/x86/release/depthengine_1_0.dll$(ResourceToken) --output $(System.ArtifactsDirectory)/depthengineplugin/windows/x86/release/depthengine_1_0.dll
=======
        command: download
        vstsFeed: 'DepthEnginePlugin'
        vstsFeedPackage: 'depthengine'
        vstsPackageVersion: "1.0.5"
        downloadDirectory: "$(System.ArtifactsDirectory)/depthengineplugin"
>>>>>>> 6653488b

    - task: CopyFiles@2
      displayName: "Copy DepthEnginePlugin into bin folder"
      inputs:
        sourceFolder: "$(System.ArtifactsDirectory)/depthengineplugin/windows/amd64/release/"
        contents: "depthengine*.dll"
        targetFolder: "$(System.ArtifactsDirectory)/amd64-windows-msvc-RelWithDebInfo/bin"
        flattenFolders: true

    - task: CmdLine@2
      displayName: 'Download Azure Kinect Firmware'
      inputs:
        script:  "curl $(ResourceBaseUrl)/firmware/AzureKinectDK_Fw_$(firmware_version).bin$(ResourceToken) --output $(System.ArtifactsDirectory)/firmware/AzureKinectDK_Fw_$(firmware_version).bin"

    - task: PowerShell@2
      inputs:
        targetType: 'filePath'
        filePath: './scripts/Reset-Device.ps1'
      displayName: 'Reset K4A Device'

    - script: '.\amd64-windows-msvc-RelWithDebInfo\bin\AzureKinectFirmwareTool.exe -u firmware/AzureKinectDK_Fw_$(firmware_version).bin'
      workingDirectory: '$(System.ArtifactsDirectory)'
      displayName: 'Update Device'

    - script: '.\amd64-windows-msvc-RelWithDebInfo\bin\enumerate_devices.exe'
      workingDirectory: '$(System.ArtifactsDirectory)'
      displayName: 'Check Device Health'

    - script: 'python $(Build.SourcesDirectory)/scripts/RunTestList.py --list amd64-windows-msvc-RelWithDebInfo/bin/functional_test_list.txt --bin amd64-windows-msvc-RelWithDebInfo/bin/ --output=xml --gtestargs "--gtest_filter=-*ONBOARDING*"'
      workingDirectory: '$(System.ArtifactsDirectory)'
      displayName: 'Run Functional Tests'
      timeoutInMinutes: 15

    - script: 'python $(Build.SourcesDirectory)/scripts/RunTestList.py --list amd64-windows-msvc-RelWithDebInfo/bin/functional_test_list.txt --bin amd64-windows-msvc-RelWithDebInfo/bin/ --output=xml --gtestargs "--gtest_filter=*ONBOARDING*"'
      workingDirectory: '$(System.ArtifactsDirectory)'
      displayName: 'Run Functional Tests - Onboarding'
      timeoutInMinutes: 15
      continueOnError: true

    - task: PowerShell@2
      inputs:
        targetType: 'filePath'
        filePath: './scripts/Reset-Device.ps1'
      displayName: 'Reset K4A Device'


- ${{ if eq(variables['System.CollectionId'], 'cb55739e-4afe-46a3-970f-1b49d8ee7564') }}:
  - job: LinuxFunctionalTests
    displayName: Linux Functional Test
    dependsOn: LinuxK4ABuildTest
    variables:
      firmware_version: "$(linux_firmware_version)"
    pool:
      name: Analog-FwConnected
      demands:
      - Eden
      - Agent.OS -equals Linux

    steps:
    - checkout: self
      clean: true
      lfs: false
      persistCredentials: true
      submodules: true

    - task: DownloadBuildArtifacts@0
      displayName: 'Download Build Artifacts'
      inputs:
        artifactName: 'x86_64-linux-clang-RelWithDebInfo'
        parallelizationLimit: 8


    - task: CmdLine@2
      displayName: 'Download Azure Kinect Firmware'
      inputs:
        script:  "curl $(ResourceBaseUrl)/firmware/AzureKinectDK_Fw_$(firmware_version).bin$(ResourceToken) --output $(System.ArtifactsDirectory)/firmware/AzureKinectDK_Fw_$(firmware_version).bin"
                
    - task: CmdLine@2
      displayName: 'Download DepthEngine Plugin'
      inputs:
<<<<<<< HEAD
        script: >
         curl $(ResourceBaseUrl)/depthengineplugin/1.0.5/linux/x86_64/debug/libdepthengine.so.1.0$(ResourceToken) --output $(System.ArtifactsDirectory)/depthengineplugin/linux/x86_64/debug/libdepthengine.so.1.0
         curl $(ResourceBaseUrl)/depthengineplugin/1.0.5/linux/x86_64/debug/libdepthengine.so$(ResourceToken) --output $(System.ArtifactsDirectory)/depthengineplugin/linux/x86_64/debug/libdepthengine.so
         curl $(ResourceBaseUrl)/depthengineplugin/1.0.5/linux/x86_64/release/libdepthengine.so.1.0$(ResourceToken) --output $(System.ArtifactsDirectory)/depthengineplugin/linux/x86_64/release/libdepthengine.so.1.0
         curl $(ResourceBaseUrl)/depthengineplugin/1.0.5/linux/x86_64/release/libdepthengine.so$(ResourceToken) --output $(System.ArtifactsDirectory)/depthengineplugin/linux/x86_64/release/libdepthengine.so

    - task: CmdLine@2
      displayName: 'Download Azure Kinect Firmware'
=======
        command: download
        vstsFeed: 'DepthEnginePlugin'
        vstsFeedPackage: 'depthengine'
        vstsPackageVersion: "1.0.5"
        downloadDirectory: "$(System.ArtifactsDirectory)/depthengineplugin"

    - task: UniversalPackages@0
      displayName: 'Download findconnectedport'
>>>>>>> 6653488b
      inputs:
        script:  "curl $(ResourceBaseUrl)/linux/findconnectedport$(ResourceToken) --output $(System.ArtifactsDirectory)/findconnectedport/linux/findconnectedport"

    - script: 'chmod +x $(System.ArtifactsDirectory)/findconnectedport/linux/*'
      workingDirectory: '$(System.ArtifactsDirectory)'
      displayName: 'Add execution property to findconnectedport'

    - task: CopyFiles@2
      displayName: "Copy DepthEnginePlugin into LD_LIBRARY_PATH"
      inputs:
        sourceFolder: "$(System.ArtifactsDirectory)/depthengineplugin/linux/x86_64/release/"
        contents: "libdepthengine.so*"
        targetFolder: "$(System.ArtifactsDirectory)/x86_64-linux-clang-relwithdebinfo/bin/"
        flattenFolders: true

    - script: 'chmod +x ./x86_64-linux-clang-relwithdebinfo/bin/*'
      workingDirectory: '$(System.ArtifactsDirectory)'
      displayName: 'Add execution property to binary files'

      # Adding the bin folder to the LD_LIBRARY_PATH, so the executables can find the necessary .so files.
    - script: 'echo "##vso[task.setvariable variable=LD_LIBRARY_PATH]$BUILD_ARTIFACTSTAGINGDIRECTORY/x86_64-linux-clang-relwithdebinfo/bin/"'
      workingDirectory: '$(System.ArtifactsDirectory)'
      displayName: 'set LD_LIBRARY_PATH'

      # Set the DISPLAY variable since DepthEngine needs to open a display window (even there is no visual display).
    - script: 'echo "##vso[task.setvariable variable=DISPLAY]:0"'
      workingDirectory: '$(System.ArtifactsDirectory)'
      displayName: 'set DISPLAY variable'

    - script: 'env && which xauth && glxinfo | grep "OpenGL"'
      workingDirectory: '$(System.ArtifactsDirectory)'
      displayName: 'Check openGL version'

    - script: 'stty -F /dev/ttyACM0 -hupcl'
      workingDirectory: '$(System.ArtifactsDirectory)'
      displayName: 'Prevent the USB connector from accidentally being reset'

      # The binary is built from https://microsoft.visualstudio.com/Analog/_git/systems.rustyhmdkit
      # Wait a little bit so the device can enumerate, 3 seconds has seemed good.
    - script: '$(System.ArtifactsDirectory)/findconnectedport/linux/findconnectedport && sleep 3'
      workingDirectory: '$(System.ArtifactsDirectory)/findconnectedport/linux/'
      displayName: 'Reset K4A Device'

    - script: './x86_64-linux-clang-relwithdebinfo/bin/AzureKinectFirmwareTool -u firmware/AzureKinectDK_Fw_$(firmware_version).bin'
      workingDirectory: '$(System.ArtifactsDirectory)'
      displayName: 'Update Device'
      env:
        K4A_LOG_LEVEL: 'I'

    - script: './x86_64-linux-clang-relwithdebinfo/bin/enumerate_devices'
      workingDirectory: '$(System.ArtifactsDirectory)'
      displayName: 'Check Device Health'

    - script: 'python $(Build.SourcesDirectory)/scripts/RunTestList.py --list x86_64-linux-clang-relwithdebinfo/bin/functional_test_list.txt --bin x86_64-linux-clang-relwithdebinfo/bin/ --output=xml --gtestargs "--gtest_filter=-*ONBOARDING*"'
      workingDirectory: '$(System.ArtifactsDirectory)'
      displayName: 'Run Functional Tests'
      timeoutInMinutes: 15

    - script: 'python $(Build.SourcesDirectory)/scripts/RunTestList.py --list x86_64-linux-clang-relwithdebinfo/bin/functional_test_list.txt --bin x86_64-linux-clang-relwithdebinfo/bin/ --output=xml --gtestargs "--gtest_filter=*ONBOARDING*"'
      workingDirectory: '$(System.ArtifactsDirectory)'
      displayName: 'Run Functional Tests - Onboarding'
      timeoutInMinutes: 15
      continueOnError: true

    # The binary is built from https://microsoft.visualstudio.com/Analog/_git/systems.rustyhmdkit
    - script: '$(System.ArtifactsDirectory)/findconnectedport/linux/findconnectedport'
      workingDirectory: '$(System.ArtifactsDirectory)/findconnectedport/linux/'
      displayName: 'Reset K4A Device'<|MERGE_RESOLUTION|>--- conflicted
+++ resolved
@@ -487,19 +487,11 @@
     - task: CmdLine@2
       displayName: 'Download DepthEngine Plugin'
       inputs:
-<<<<<<< HEAD
         script: >
          curl $(ResourceBaseUrl)/depthengineplugin/1.0.5/windows/amd64/debug/depthengine_1_0.dll$(ResourceToken) --output $(System.ArtifactsDirectory)/depthengineplugin/windows/amd64/debug/depthengine_1_0.dll
          curl $(ResourceBaseUrl)/depthengineplugin/1.0.5/windows/amd64/release/depthengine_1_0.dll$(ResourceToken) --output $(System.ArtifactsDirectory)/depthengineplugin/windows/amd64/release/depthengine_1_0.dll
          curl $(ResourceBaseUrl)/depthengineplugin/1.0.5/windows/x86/debug/depthengine_1_0.dll$(ResourceToken) --output $(System.ArtifactsDirectory)/depthengineplugin/windows/x86/debug/depthengine_1_0.dll
          curl $(ResourceBaseUrl)/depthengineplugin/1.0.5/windows/x86/release/depthengine_1_0.dll$(ResourceToken) --output $(System.ArtifactsDirectory)/depthengineplugin/windows/x86/release/depthengine_1_0.dll
-=======
-        command: download
-        vstsFeed: 'DepthEnginePlugin'
-        vstsFeedPackage: 'depthengine'
-        vstsPackageVersion: "1.0.5"
-        downloadDirectory: "$(System.ArtifactsDirectory)/depthengineplugin"
->>>>>>> 6653488b
 
     - task: CopyFiles@2
       displayName: "Copy DepthEnginePlugin into bin folder"
@@ -580,7 +572,6 @@
     - task: CmdLine@2
       displayName: 'Download DepthEngine Plugin'
       inputs:
-<<<<<<< HEAD
         script: >
          curl $(ResourceBaseUrl)/depthengineplugin/1.0.5/linux/x86_64/debug/libdepthengine.so.1.0$(ResourceToken) --output $(System.ArtifactsDirectory)/depthengineplugin/linux/x86_64/debug/libdepthengine.so.1.0
          curl $(ResourceBaseUrl)/depthengineplugin/1.0.5/linux/x86_64/debug/libdepthengine.so$(ResourceToken) --output $(System.ArtifactsDirectory)/depthengineplugin/linux/x86_64/debug/libdepthengine.so
@@ -589,16 +580,7 @@
 
     - task: CmdLine@2
       displayName: 'Download Azure Kinect Firmware'
-=======
-        command: download
-        vstsFeed: 'DepthEnginePlugin'
-        vstsFeedPackage: 'depthengine'
-        vstsPackageVersion: "1.0.5"
-        downloadDirectory: "$(System.ArtifactsDirectory)/depthengineplugin"
-
-    - task: UniversalPackages@0
-      displayName: 'Download findconnectedport'
->>>>>>> 6653488b
+
       inputs:
         script:  "curl $(ResourceBaseUrl)/linux/findconnectedport$(ResourceToken) --output $(System.ArtifactsDirectory)/findconnectedport/linux/findconnectedport"
 
