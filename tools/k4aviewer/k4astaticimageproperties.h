// Copyright (c) Microsoft Corporation. All rights reserved.
// Licensed under the MIT License.

#ifndef K4AIMAGESIZES_H
#define K4AIMAGESIZES_H

#include <exception>
#include <utility>

#include <k4a/k4a.hpp>
#include <k4ainternal/modes.h>
#include "k4asourceselectiondockcontrol.h"

namespace k4aviewer
{

// Gets the dimensions of the color images that the color camera will produce for a
// given color resolution
//
inline std::pair<int, int> GetColorDimensions(k4a_color_mode_info_t color_mode_info)
{
    return { (int)color_mode_info.width, (int)color_mode_info.height };
}

// Gets the dimensions of the depth images that the depth camera will produce for a
// given depth mode
//
inline std::pair<int, int> GetDepthDimensions(k4a_depth_mode_info_t depth_mode_info)
{
    return { (int)depth_mode_info.width, (int)depth_mode_info.height };
}

// Gets the range of values that we expect to see from the depth camera
// when using a given depth mode, in millimeters
//
inline std::pair<uint16_t, uint16_t> GetDepthModeRange(k4a_depth_mode_info_t depth_mode_info)
{
    if (!depth_mode_info.passive_ir_only)
    {
<<<<<<< HEAD
        if (!depth_mode_info.passive_ir_only)
        {
            return { (uint16_t)depth_mode_info.min_range, (uint16_t)depth_mode_info.max_range };
        }
        else
        {
            throw std::logic_error("Invalid depth mode!");
        }
=======
        return { (uint16_t)depth_mode_info.min_range, (uint16_t)depth_mode_info.max_range };
>>>>>>> e2e7aa60
    }
    else
    {
        throw std::logic_error("Invalid depth mode!");
    }
}

// Gets the expected min/max IR brightness levels that we expect to see
// from the IR camera when using a given depth mode
//
inline std::pair<uint16_t, uint16_t> GetIrLevels(k4a_depth_mode_info_t depth_mode_info)
{
    if (depth_mode_info.mode_id == K4A_DEPTH_MODE_OFF)
    {
        throw std::logic_error("Invalid depth mode!");
    }
    else if (depth_mode_info.passive_ir_only)
    {
        return { (uint16_t)depth_mode_info.min_range, (uint16_t)depth_mode_info.max_range };
    }
    else
    {
        return { (uint16_t)0, (uint16_t)1000 };
    }
}
} // namespace k4aviewer

#endif<|MERGE_RESOLUTION|>--- conflicted
+++ resolved
@@ -37,18 +37,7 @@
 {
     if (!depth_mode_info.passive_ir_only)
     {
-<<<<<<< HEAD
-        if (!depth_mode_info.passive_ir_only)
-        {
-            return { (uint16_t)depth_mode_info.min_range, (uint16_t)depth_mode_info.max_range };
-        }
-        else
-        {
-            throw std::logic_error("Invalid depth mode!");
-        }
-=======
         return { (uint16_t)depth_mode_info.min_range, (uint16_t)depth_mode_info.max_range };
->>>>>>> e2e7aa60
     }
     else
     {
