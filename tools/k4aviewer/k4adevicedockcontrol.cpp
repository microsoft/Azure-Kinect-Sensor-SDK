--- conflicted
+++ resolved
@@ -447,14 +447,6 @@
                          __FILE__,
                          __LINE__,
                          "The selected image format only supports color mode resolution up to 720p.");
-<<<<<<< HEAD
-                K4AViewerLogManager::Instance()
-                    .Log(K4A_LOG_LEVEL_WARNING,
-                         __FILE__,
-                         __LINE__,
-                         "The selected image format only supports color mode resolution up to 720p.");
-=======
->>>>>>> f88df9a8
             }
         }
 
@@ -648,13 +640,6 @@
                                                 __FILE__,
                                                 __LINE__,
                                                 "The selected depth mode only supports up to 15 FPS.");
-<<<<<<< HEAD
-            K4AViewerLogManager::Instance().Log(K4A_LOG_LEVEL_WARNING,
-                                                __FILE__,
-                                                __LINE__,
-                                                "The selected depth mode only supports up to 15 FPS.");
-=======
->>>>>>> f88df9a8
         }
     }
 
