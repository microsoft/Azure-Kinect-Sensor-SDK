## Change Log

<<<<<<< HEAD
### v1.2.0

* Added new API's k4a_image_get_device_timestamp_usec(), k4a_image_get_system_timestamp_usec(), 
k4a_image_set_device_timestamp_usec(), k4a_image_set_system_timestamp_usec(), and k4a_image_set_exposure_usec().
* Deprecated API's k4a_image_get_timestamp_usec(), k4a_image_set_timestamp_usec(), and k4a_image_set_exposure_time_usec().

### v1.1.0

* Clean up repo documentation for going public.
* Added new API k4a_device_get_color_control_capabilities() to read color control capabilities.
=======
### v1.1.0

* Clean up repo documentation for going public.
* New API k4a_device_get_color_control_capabilities() to read color control capabilities was added. (#319)
* C++ wrapper added.
* Linux, Color camera support added.
* K4A_COLOR_CONTROL_AUTO_EXPOSURE_PRIORITY deprecated. (#277)
* New K4A_\*_TRACK tags added to recordings for track identification. (#259)
* Playback External Sync example added. (#274)
* Playback API format conversion support added (MJPG -> BGRA32, etc...). (#237)
* Playback IMU API added. (#213)
* Various playback performance improvements, including read-ahead and cluster caching. (#203, #189, #142)
* k4a_playback_seek_timestamp() functionality changed to fix edge cases. (#141)
>>>>>>> 9787e9dc

### v1.0.0

* Breaking Change to pre-production devices, update container ID & serial number
* Added support for multiple devices on a single PC.

### v0.8.0

* Output intrinsic calibrated IMU data
* Changed units of IMU accelerometer reading from G to meters per second squared.
* Changed units of IMU Gyroscope reading from degrees per second to radians per second.
* Breaking change to k4a_calibration_get_from_raw API, size of source calibration string is now required along with the 
source calibration.
* Added FW version minimum bar check
* Integrated GPU transform engine into SDK to accelerate transformation between depth image and color image.
* Depth Engine plugin versioning through binding with SDK during loading and more logging added.

### v0.7.1

* Added file based record and playback headers to SDK
* Swapped tangential distortion parameters p1 and p2 in intrinsic calibration to align with OpenCV.

### v0.7.0

* Removed deprecated API's and structures
* Drop depth captures if they arrive successfully over USB but are too small.
* Drop IMU captures when the timestamp is reported is not valid.
* On k4a_device_open, stop depth and IMU sensors from streaming in the event the previous session didn't clean up.
* Renamed k4a_camera_calibration_t to k4a_calibration_camera_t for naming consistency in k4atypes.h.
* Renamed k4a_intrinsic_parameters_t to k4a_calibration_intrinsic_parameters_t for naming consistency in k4atypes.h.
* OpenCV compatibility
    * Added support for Brown-Conrady lens model.
    * Modified parameters of intrinsic calibration to be pixelized and 0-centered instead of unitized and 0-cornered.

### v0.6.0

* Added support for k4a_image_t and family of API's to support access.
* Removed direction image access via k4a_capture_ API's
* Deprecated most k4a_capture_get_* API's

### v0.5.2

* Switched firmware file to manufacturing version to address bugs

### v0.5.1

* Add firmware binary blob to SDK

### v0.5.0

* destub_depth_engine_process_frame error was converted to a warning and message softened.
* Added synchronized_images_only to k4a_device_configuration_t
* USB depth transfer request size more closely matches expected image size.
* k4aviewer now can save default settings
* Bug fixes

### v0.3.0

* Additional color camera controls
* Bug fixes
* Support native RGB
* Support for external sync connections
* Point cloud viewer
* Updated K4AViewer to support High DPI displays
* Removed k4a image format K4A\_IMAGE\_FORMAT\_UNKNOWN
* Removed k4a FPS value K4A\_FRAMES\_PER\_SECOND\_OFF
* Added tool to run firmware update
* IMU recording and device selection was added to k4arecorder
* Removed x86 builds from the SDK
* Removed DepthEngine.pdb from the SDK
* Minor breaking change to k4a_device_configuration_t; color_fps & depth_fps consolidated to camera_fps

### v0.2.0

Sensor SDK v0.2.0 includes major refactoring to API

* API refactoring (**breaking change**)
* Depth-RGB correlation API
* ***Note!*** When using both Depth-RGB cameras same time they will be synchronized and can only run with the same framerate. Option to have separate frame rates have been disabled.
* Additional frame-meta data support (e.g. resolution, laser temperature)
* Coordinate space helpers (Project 3D to 2D, Unproject 2D to 3D, Extrinsic transformation (3D to 3D)
* Sensor recording API refactoring and improvements
* Sensor recorder and Kinect for Azure viewer updated to new API

### v0.1.0

This is the very first internal sensor SDK release

* Depth camera access
* RGB camera access
* RGB camera exposure control
* IMU access
* Device calibration blob access
* Frame meta-data for Depth and RGB device timestamp
* Kinect for Azure Viewer, samples (streaming, enumeration,..)
* Recording tool (Depth and RGB streams)<|MERGE_RESOLUTION|>--- conflicted
+++ resolved
@@ -1,17 +1,11 @@
 ## Change Log
 
-<<<<<<< HEAD
 ### v1.2.0
 
 * Added new API's k4a_image_get_device_timestamp_usec(), k4a_image_get_system_timestamp_usec(), 
 k4a_image_set_device_timestamp_usec(), k4a_image_set_system_timestamp_usec(), and k4a_image_set_exposure_usec().
 * Deprecated API's k4a_image_get_timestamp_usec(), k4a_image_set_timestamp_usec(), and k4a_image_set_exposure_time_usec().
 
-### v1.1.0
-
-* Clean up repo documentation for going public.
-* Added new API k4a_device_get_color_control_capabilities() to read color control capabilities.
-=======
 ### v1.1.0
 
 * Clean up repo documentation for going public.
@@ -25,7 +19,6 @@
 * Playback IMU API added. (#213)
 * Various playback performance improvements, including read-ahead and cluster caching. (#203, #189, #142)
 * k4a_playback_seek_timestamp() functionality changed to fix edge cases. (#141)
->>>>>>> 9787e9dc
 
 ### v1.0.0
 
