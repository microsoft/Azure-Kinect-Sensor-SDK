--- conflicted
+++ resolved
@@ -2487,202 +2487,6 @@
                                                                       const k4a_calibration_type_t camera,
                                                                       k4a_image_t xyz_image);
 
-<<<<<<< HEAD
-/**
- *
- * \param device_handle
- * Handle obtained by k4a_device_open().
- *
- * \param device_info
- * Location to write the device info.
- *
- * \returns
- * ::K4A_RESULT_SUCCEEDED if \p device info was successfully written. ::K4A_RESULT_FAILED otherwise.
- *
- * \remarks
- * The device info output contains the vendor id, the device id and available capabilities.
- *
- * \sa k4a_device_t
- *
- * \xmlonly
- * <requirements>
- *   <requirement name="Header">k4a.h (include k4a/k4a.h)</requirement>
- *   <requirement name="Library">k4a.lib</requirement>
- *   <requirement name="DLL">k4a.dll</requirement>
- * </requirements>
- * \endxmlonly
- */
-K4A_EXPORT k4a_result_t k4a_device_get_info(k4a_device_t device_handle, k4a_device_info_t *device_info);
-
-/**
- *
- * \param device_handle
- * Handle obtained by k4a_device_open().
- *
- * \param mode_count
- * Location to write the color mode count.
- *
- * \returns
- * ::K4A_RESULT_SUCCEEDED if \p mode count was successfully written. ::K4A_RESULT_FAILED otherwise.
- *
- * \remarks
- * The mode count output is the number of available color modes for the device specified by device_handle.
- *
- * \xmlonly
- * <requirements>
- *   <requirement name="Header">k4a.h (include k4a/k4a.h)</requirement>
- *   <requirement name="Library">k4a.lib</requirement>
- *   <requirement name="DLL">k4a.dll</requirement>
- * </requirements>
- * \endxmlonly
- */
-K4A_EXPORT k4a_result_t k4a_device_get_color_mode_count(k4a_device_t device_handle, int *mode_count);
-
-/**
- *
- * \param device_handle
- * Handle obtained by k4a_device_open().
- *
- * \param mode_id
- * Id for color mode info.
- *
- * \param mode_info
- * Location to write the color mode info.
- *
- * \returns
- * ::K4A_RESULT_SUCCEEDED if \p mode info was successfully written. ::K4A_RESULT_FAILED otherwise.
- *
- * \sa k4a_color_mode_info_t
- *
- * \remarks
- * The color mode info output contains image resolution, native image format, horizontal and vertical fov and min and
- * max fps.
- *
- * \xmlonly
- * <requirements>
- *   <requirement name="Header">k4a.h (include k4a/k4a.h)</requirement>
- *   <requirement name="Library">k4a.lib</requirement>
- *   <requirement name="DLL">k4a.dll</requirement>
- * </requirements>
- * \endxmlonly
- */
-K4A_EXPORT k4a_result_t k4a_device_get_color_mode(k4a_device_t device_handle,
-                                                  int mode_id,
-                                                  k4a_color_mode_info_t *mode_info);
-
-/**
- *
- * \param device_handle
- * Handle obtained by k4a_device_open().
- *
- * \param mode_count
- * Location to write the depth mode count.
- *
- * \returns
- * ::K4A_RESULT_SUCCEEDED if \p mode count was successfully written. ::K4A_RESULT_FAILED otherwise.
- *
- * \remarks
- * The mode count output is the number of available depth modes for the device specified by device_handle.
- *
- * \xmlonly
- * <requirements>
- *   <requirement name="Header">k4a.h (include k4a/k4a.h)</requirement>
- *   <requirement name="Library">k4a.lib</requirement>
- *   <requirement name="DLL">k4a.dll</requirement>
- * </requirements>
- * \endxmlonly
- */
-K4A_EXPORT k4a_result_t k4a_device_get_depth_mode_count(k4a_device_t device_handle, int *mode_count);
-
-/**
- *
- * \param device_handle
- * Handle obtained by k4a_device_open().
- *
- * \param mode_id
- * Id for mode info.
- *
- * \param mode_info
- * Location to write the depth mode info.
- *
- * \returns
- * ::K4A_RESULT_SUCCEEDED if \p mode info was successfully written. ::K4A_RESULT_FAILED otherwise.
- *
- * \sa k4a_depth_mode_info_t
- *
- * \remarks
- * The depth mode info output contains image resolution, image native format, horizontal and vertical fov, min and max
- * fps, min and max range and whether it is passive ir only.
- *
- * \xmlonly
- * <requirements>
- *   <requirement name="Header">k4a.h (include k4a/k4a.h)</requirement>
- *   <requirement name="Library">k4a.lib</requirement>
- *   <requirement name="DLL">k4a.dll</requirement>
- * </requirements>
- * \endxmlonly
- */
-K4A_EXPORT k4a_result_t k4a_device_get_depth_mode(k4a_device_t device_handle,
-                                                  int mode_id,
-                                                  k4a_depth_mode_info_t *mode_info);
-
-/**
- *
- * \param device_handle
- * Handle obtained by k4a_device_open().
- *
- * \param mode_count
- * Location to write the fps mode count.
- *
- * \returns
- * ::K4A_RESULT_SUCCEEDED if \p mode count was successfully written. ::K4A_RESULT_FAILED otherwise.
- *
- * \remarks
- * The mode count output is the number of available fps modes for the device specified by device_handle.
- *
- * \xmlonly
- * <requirements>
- *   <requirement name="Header">k4a.h (include k4a/k4a.h)</requirement>
- *   <requirement name="Library">k4a.lib</requirement>
- *   <requirement name="DLL">k4a.dll</requirement>
- * </requirements>
- * \endxmlonly
- */
-K4A_EXPORT k4a_result_t k4a_device_get_fps_mode_count(k4a_device_t device_handle, int *mode_count);
-
-/**
- *
- * \param device_handle
- * Handle obtained by k4a_device_open().
- *
- * \param mode_id
- * Id for mode info.
- *
- * \param mode_info
- * Location to write the fps mode info.
- *
- * \returns
- * ::K4A_RESULT_SUCCEEDED if \p mode info was successfully written. ::K4A_RESULT_FAILED otherwise.
- *
- * \sa k4a_fps_mode_info_t
- *
- * \remarks
- * The fps mode info contains the frame rate per second.
- *
- * \xmlonly
- * <requirements>
- *   <requirement name="Header">k4a.h (include k4a/k4a.h)</requirement>
- *   <requirement name="Library">k4a.lib</requirement>
- *   <requirement name="DLL">k4a.dll</requirement>
- * </requirements>
- * \endxmlonly
- */
-K4A_EXPORT k4a_result_t k4a_device_get_fps_mode(k4a_device_t device_handle,
-                                                int mode_id,
-                                                k4a_fps_mode_info_t *mode_info);
-
-=======
->>>>>>> e2e7aa60
 /**
  * @}
  */
