--- conflicted
+++ resolved
@@ -369,15 +369,6 @@
  */
 typedef enum
 {
-<<<<<<< HEAD
-    K4A_IMAGE_FORMAT_COLOR_MJPG = 0, /**< Color image type MJPG*/
-    K4A_IMAGE_FORMAT_COLOR_NV12,     /**< Color image type NV12*/
-    K4A_IMAGE_FORMAT_COLOR_YUY2,     /**< Color image type YUY2*/
-    K4A_IMAGE_FORMAT_COLOR_BGRA32,   /**< Color image type BGRA (8 bits per channel) */
-    K4A_IMAGE_FORMAT_DEPTH16,        /**< Depth image type Depth16*/
-    K4A_IMAGE_FORMAT_IR16,           /**< Depth image type IR16*/
-    K4A_IMAGE_FORMAT_CUSTOM,         /**< Used in conjuction with user created images */
-=======
     /** Color image type MJPG.
      *
      * \details
@@ -462,7 +453,6 @@
      * See the originator of the custom formatted image for information on how to interpret the data.
      */
     K4A_IMAGE_FORMAT_CUSTOM,
->>>>>>> b0c33e3d
 } k4a_image_format_t;
 
 /** Color and depth sensor frame rate.
