--- conflicted
+++ resolved
@@ -884,30 +884,7 @@
 
 /** Stores the vendor id, the device id and device capabilities.
  *
-<<<<<<< HEAD
- * \remarks
- * Used by \sa k4a_device_info_t to store whether a device has a color camera, a depth camera and IMU.
- *
- * \xmlonly
- * <requirements>
- *   <requirement name="Header">k4atypes.h (include k4a/k4a.h)</requirement>
- * </requirements>
- * \endxmlonly
- */
-typedef enum
-{
-    K4A_CAPABILITY_DEPTH = 1,
-    K4A_CAPABILITY_COLOR = 2,
-    K4A_CAPABILITY_IMU = 4
-} k4a_device_capabilities_t;
-
-/**
- *
- * \remarks
- * Stores the vendor id, the device id and device capabilities.  \sa device_capabilities
-=======
  * \sa device_capabilities
->>>>>>> e2e7aa60
  *
  * \xmlonly
  * <requirements>
@@ -1360,7 +1337,7 @@
  * \endxmlonly
  */
 static const k4a_device_configuration_t K4A_DEVICE_CONFIG_INIT_DISABLE_ALL =
-    { K4A_IMAGE_FORMAT_COLOR_MJPG, 0, 0, 0, false, 0, K4A_WIRED_SYNC_MODE_STANDALONE, 0, false };
+    { K4A_IMAGE_FORMAT_COLOR_MJPG, 0, 0, 2, false, 0, K4A_WIRED_SYNC_MODE_STANDALONE, 0, false };
 
 /**
  * @}
