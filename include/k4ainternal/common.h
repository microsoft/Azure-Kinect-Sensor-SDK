--- conflicted
+++ resolved
@@ -60,78 +60,7 @@
 /* Safe setting a value in a struct */
 #define SAFE_SET_MEMBER(S, M, NEW_VALUE)                                                                               \
     if (HAS_MEMBER(S, M))                                                                                              \
-<<<<<<< HEAD
-        (S)->M = (NEW_VALUE);
-/* Safe getting a value from a struct */
-#define SAFE_GET_MEMBER(S, M, DEFAULT_VALUE) (HAS_MEMBER(S, M) ? ((S)->M) : (DEFAULT_VALUE));
-
-inline static uint32_t k4a_convert_fps_to_uint(int fps)
-{
-    uint32_t fps_int = 0;
-    switch (fps)
-    {
-    case K4A_FRAMES_PER_SECOND_5:
-        fps_int = 5;
-        break;
-    case K4A_FRAMES_PER_SECOND_15:
-        fps_int = 15;
-        break;
-    case K4A_FRAMES_PER_SECOND_30:
-        fps_int = 30;
-        break;
-    default:
-        assert(0);
-        fps_int = 0;
-        break;
-    }
-    return fps_int;
-}
-
-inline static bool k4a_convert_resolution_to_width_height(k4a_color_resolution_t resolution,
-                                                          uint32_t *width_out,
-                                                          uint32_t *height_out)
-{
-    uint32_t width = 0;
-    uint32_t height = 0;
-    switch (resolution)
-    {
-    case K4A_COLOR_RESOLUTION_720P:
-        width = 1280;
-        height = 720;
-        break;
-    case K4A_COLOR_RESOLUTION_1080P:
-        width = 1920;
-        height = 1080;
-        break;
-    case K4A_COLOR_RESOLUTION_1440P:
-        width = 2560;
-        height = 1440;
-        break;
-    case K4A_COLOR_RESOLUTION_1536P:
-        width = 2048;
-        height = 1536;
-        break;
-    case K4A_COLOR_RESOLUTION_2160P:
-        width = 3840;
-        height = 2160;
-        break;
-    case K4A_COLOR_RESOLUTION_3072P:
-        width = 4096;
-        height = 3072;
-        break;
-    default:
-        return false;
-    }
-
-    if (width_out != NULL)
-        *width_out = width;
-    if (height_out != NULL)
-        *height_out = height;
-    return true;
-}
-=======
     (S)->M = (NEW_VALUE)
->>>>>>> e2e7aa60
 
 /* Safe getting a value from a struct */
 #define SAFE_GET_MEMBER(S, M, DEFAULT_VALUE) (HAS_MEMBER(S, M) ? ((S)->M) : (DEFAULT_VALUE))
