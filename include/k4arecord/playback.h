/** \file playback.h
 * Copyright (c) Microsoft Corporation. All rights reserved.
 * Licensed under the MIT License.
 * Kinect For Azure Recording Playback SDK.
 */

#ifndef K4A_PLAYBACK_H
#define K4A_PLAYBACK_H

#include <k4arecord/types.h>
#include <k4arecord/k4arecord_export.h>

#ifdef __cplusplus

extern "C" {
#endif

/**
 *
 * \addtogroup Functions
 *
 * @{
 */

/** Opens an existing recording file for reading.
 *
 * \param path
 * Filesystem path of the existing recording.
 *
 * \param playback_handle
 * If successful, this contains a pointer to the recording handle. Caller must call k4a_playback_close() when
 * finished with the recording.
 *
 * \headerfile playback.h <k4arecord/playback.h>
 *
 * \returns ::K4A_RESULT_SUCCEEDED is returned on success
 *
 * \relates k4a_playback_t
 *
 * \xmlonly
 * <requirements>
 *   <requirement name="Header">playback.h (include k4arecord/playback.h)</requirement>
 *   <requirement name="Library">k4arecord.lib</requirement>
 *   <requirement name="DLL">k4arecord.dll</requirement>
 * </requirements>
 * \endxmlonly
 */
K4ARECORD_EXPORT k4a_result_t k4a_playback_open(const char *path, k4a_playback_t *playback_handle);

/** Get the raw calibration blob for the Azure Kinect device used during recording.
 *
 * \param playback_handle
 * Handle obtained by k4a_playback_open().
 *
 * \param data
 * Location to write the calibration data to. This field may optionally be set to NULL if the caller wants to query for
 * the needed data size.
 *
 * \param data_size
 * On passing \p data_size into the function this variable represents the available size to write the raw data to. On
 * return this variable is updated with the amount of data actually written to the buffer.
 *
 * \returns
 * ::K4A_BUFFER_RESULT_SUCCEEDED if \p data was successfully written. If \p data_size points to a buffer size that is
 * too small to hold the output, ::K4A_BUFFER_RESULT_TOO_SMALL is returned and \p data_size is updated to contain the
 * minimum buffer size needed to capture the calibration data.
 *
 * \remarks
 * The raw calibration may not exist if the device was not specified during recording.
 *
 * \relates k4a_playback_t
 *
 * \xmlonly
 * <requirements>
 *   <requirement name="Header">playback.h (include k4arecord/playback.h)</requirement>
 *   <requirement name="Library">k4arecord.lib</requirement>
 *   <requirement name="DLL">k4arecord.dll</requirement>
 * </requirements>
 * \endxmlonly
 */
K4ARECORD_EXPORT k4a_buffer_result_t k4a_playback_get_raw_calibration(k4a_playback_t playback_handle,
                                                                      uint8_t *data,
                                                                      size_t *data_size);

/** Get the camera calibration for Azure Kinect device used during recording. The output struct is used as input to all
 * transformation functions.
 *
 * \param playback_handle
 * Handle obtained by k4a_playback_open().
 *
 * \param calibration
 * Location to write the calibration.
 *
 * \returns
 * ::K4A_RESULT_SUCCEEDED if \p calibration was successfully written. ::K4A_RESULT_FAILED otherwise.
 *
 * \remarks
 * The calibration may not exist if the device was not specified during recording.
 *
 * \relates k4a_playback_t
 *
 * \xmlonly
 * <requirements>
 *   <requirement name="Header">playback.h (include k4arecord/playback.h)</requirement>
 *   <requirement name="Library">k4arecord.lib</requirement>
 *   <requirement name="DLL">k4arecord.dll</requirement>
 * </requirements>
 * \endxmlonly
 */
K4ARECORD_EXPORT k4a_result_t k4a_playback_get_calibration(k4a_playback_t playback_handle,
                                                           k4a_calibration_t *calibration);

/** Get the device configuration used during recording.
 *
 * \param playback_handle
 * Handle obtained by k4a_playback_open().
 *
 * \param config
 * Location to write the recording configuration.
 *
 * \returns
 * ::K4A_RESULT_SUCCEEDED if \p config was successfully written. ::K4A_RESULT_FAILED otherwise.
 *
 * \relates k4a_playback_t
 *
 * \xmlonly
 * <requirements>
 *   <requirement name="Header">playback.h (include k4arecord/playback.h)</requirement>
 *   <requirement name="Library">k4arecord.lib</requirement>
 *   <requirement name="DLL">k4arecord.dll</requirement>
 * </requirements>
 * \endxmlonly
 */
K4ARECORD_EXPORT k4a_result_t k4a_playback_get_record_configuration(k4a_playback_t playback_handle,
                                                                    k4a_record_configuration_t *config);

/** Checks whether a track with the given track name exists in the playback file
 *
 * \param playback_handle
 * Handle obtained by k4a_playback_open().
 *
 * \param track_name
 * The track name to be checked to see whether it exists or not.
 *
 * \returns true if the track exists
 *
 * \xmlonly
 * <requirements>
 *   <requirement name="Header">playback.h (include k4arecord/playback.h)</requirement>
 *   <requirement name="Library">k4arecord.lib</requirement>
 *   <requirement name="DLL">k4arecord.dll</requirement>
 * </requirements>
 * \endxmlonly
 */
K4ARECORD_EXPORT bool k4a_playback_track_check_exists(k4a_playback_t playback_handle, const char *track_name);

/** Gets the video-specific track information for a particular video track.
 *
 * \param playback_handle
 * Handle obtained by k4a_playback_open().
 *
 * \param track_name
 * The track name to be queried for video settings.
 *
 * \param video_settings
 * Location to write the track's video settings.
 *
 * \returns ::K4A_RESULT_SUCCEEDED is returned on success
 *
 * \xmlonly
 * <requirements>
 *   <requirement name="Header">playback.h (include k4arecord/playback.h)</requirement>
 *   <requirement name="Library">k4arecord.lib</requirement>
 *   <requirement name="DLL">k4arecord.dll</requirement>
 * </requirements>
 * \endxmlonly
 */
K4ARECORD_EXPORT k4a_result_t k4a_playback_track_get_video_settings(k4a_playback_t playback_handle,
                                                                    const char *track_name,
                                                                    k4a_record_video_settings_t *video_settings);

/** Gets the codec id with the given track name
 *
 * The codec ID is a string that corresponds to the codec. Some of the existing formats are listed here:
 * https://www.matroska.org/technical/specs/codecid/index.html. It can also be custom defined by the user.
 *
 * \param playback_handle
 * Handle obtained by k4a_playback_open().
 *
 * \param track_name
 * The track name to be queried the codec id
 *
 * \param codec_id
 * Location to write the codec id. This will be a UTF8 null terminated string. If a NULL buffer is specified, \p
 * codec_id_size will be set to the size of buffer needed to store the string.
 *
 * \param codec_id_size
 * On input, the size of the \p value buffer. On output, this is set to the length of the codec_id value (including the
 * null terminator).
 *
 * \returns
 * A return of ::K4A_BUFFER_RESULT_SUCCEEDED means that the \p value has been filled in. If the buffer is too small the
 * function returns ::K4A_BUFFER_RESULT_TOO_SMALL and the needed size of the \p value buffer is returned in the \p
 * codec_id_size parameter. ::K4A_BUFFER_RESULT_FAILED is returned if the track_name does not exist. All other failures
 * return
 * ::K4A_BUFFER_RESULT_FAILED.
 *
 * \xmlonly
 * <requirements>
 *   <requirement name="Header">playback.h (include k4arecord/playback.h)</requirement>
 *   <requirement name="Library">k4arecord.lib</requirement>
 *   <requirement name="DLL">k4arecord.dll</requirement>
 * </requirements>
 * \endxmlonly
 */
K4ARECORD_EXPORT k4a_buffer_result_t k4a_playback_track_get_codec_id(k4a_playback_t playback_handle,
                                                                     const char *track_name,
                                                                     char *codec_id,
                                                                     size_t *codec_id_size);

/** Gets the codec context with the given track name
 *
 * The codec context is codec-specific buffer that contains any required codec metadata that only known to the codec. It
 * is mapped to the matroska Codec Private field.
 *
 * \param playback_handle
 * Handle obtained by k4a_playback_open().
 *
 * \param track_name
 * The track name to be queried the codec id
 *
 * \param codec_context
 * Location to write the codec context data. If a NULL buffer is specified, \p codec_context_size will be set to the
 * size of buffer needed to store the data.
 *
 * \param codec_context_size
 * On input, the size of the \p value buffer. On output, this is set to the length of the codec_context data.
 *
 * \returns
 * A return of ::K4A_BUFFER_RESULT_SUCCEEDED means that the \p value has been filled in. If the buffer is too small the
 * function returns ::K4A_BUFFER_RESULT_TOO_SMALL and the needed size of the \p value buffer is returned in the \p
 * codec_context_size parameter. ::K4A_BUFFER_RESULT_FAILED is returned if the track_name does not exist. All other
 * failures return
 * ::K4A_BUFFER_RESULT_FAILED.
 *
 * \xmlonly
 * <requirements>
 *   <requirement name="Header">playback.h (include k4arecord/playback.h)</requirement>
 *   <requirement name="Library">k4arecord.lib</requirement>
 *   <requirement name="DLL">k4arecord.dll</requirement>
 * </requirements>
 * \endxmlonly
 */
K4ARECORD_EXPORT k4a_buffer_result_t k4a_playback_track_get_codec_context(k4a_playback_t playback_handle,
                                                                          const char *track_name,
                                                                          uint8_t *codec_context,
                                                                          size_t *codec_context_size);

/** Read the value of a tag from a recording.
 *
 * \param playback_handle
 * Handle obtained by k4a_playback_open().
 *
 * \param name
 * The name of the tag to read.
 *
 * \param value
 * Location to write the tag value. This will be a UTF8 null terminated string. If a NULL buffer is specified, \p
 * value_size will be set to the size of buffer needed to store the string.
 *
 * \param value_size
 * On input, the size of the \p value buffer. On output, this is set to the length of the tag value (including the null
 * terminator).
 *
 * \returns
 * A return of ::K4A_BUFFER_RESULT_SUCCEEDED means that the \p value has been filled in. If the buffer is too small the
 * function returns ::K4A_BUFFER_RESULT_TOO_SMALL and the needed size of the \p value buffer is returned in the \p
 * value_size parameter. ::K4A_BUFFER_RESULT_FAILED is returned if the tag does not exist. All other failures return
 * ::K4A_BUFFER_RESULT_FAILED.
 *
 * \remarks
 * Tags are global to a file, and should store data related to the entire recording, such as camera configuration or
 * recording location.
 *
 * \relates k4a_playback_t
 *
 * \xmlonly
 * <requirements>
 *   <requirement name="Header">playback.h (include k4arecord/playback.h)</requirement>
 *   <requirement name="Library">k4arecord.lib</requirement>
 *   <requirement name="DLL">k4arecord.dll</requirement>
 * </requirements>
 * \endxmlonly
 */
K4ARECORD_EXPORT k4a_buffer_result_t k4a_playback_get_tag(k4a_playback_t playback_handle,
                                                          const char *name,
                                                          char *value,
                                                          size_t *value_size);

/** Set the image format that color captures will be converted to. By default the conversion format will be the same as
 * the image format stored in the recording file, and no conversion will occur.
 *
 * \param playback_handle
 * Handle obtained by k4a_playback_open().
 *
 * \param target_format
 * The target image format to be returned in captures.
 *
 * \returns
 * ::K4A_RESULT_SUCCEEDED if the format conversion is supported. ::K4A_RESULT_FAILED otherwise.
 *
 * \remarks
 * After the color conversion format is set, all \ref k4a_capture_t objects returned from the playback handle will have
 * their color images converted to the \p target_format.
 *
 * \remarks
 * Color format conversion occurs in the user-thread, so setting \p target_format to anything other than the format
 * stored in the file may significantly increase the latency of \p k4a_playback_get_next_capture() and \p
 * k4a_playback_get_previous_capture().
 *
 * \relates k4a_playback_t
 *
 * \xmlonly
 * <requirements>
 *   <requirement name="Header">playback.h (include k4arecord/playback.h)</requirement>
 *   <requirement name="Library">k4arecord.lib</requirement>
 *   <requirement name="DLL">k4arecord.dll</requirement>
 * </requirements>
 * \endxmlonly
 */
K4ARECORD_EXPORT k4a_result_t k4a_playback_set_color_conversion(k4a_playback_t playback_handle,
                                                                k4a_image_format_t target_format);

/** Reads the attachment from a recording.
 *
 * \param playback_handle
 * Handle obtained by k4a_playback_open().
 *
 * \param file_name
 * The attachment file name
 *
 * \param data
 * Location to write the attachment data. If a NULL buffer is specified, \p data_size will be set to the size of
 * buffer needed to store the data.
 *
 * \param data_size
 * On input, the size of the \p value buffer. On output, this is set to the length of the data value
 *
 * \returns
 * A return of ::K4A_BUFFER_RESULT_SUCCEEDED means that the \p value has been filled in. If the buffer is too small the
 * function returns ::K4A_BUFFER_RESULT_TOO_SMALL and the needed size of the \p value buffer is returned in the \p
 * data_size parameter. ::K4A_BUFFER_RESULT_FAILED is returned if the track_name does not exist. All other failures
 * return
 * ::K4A_BUFFER_RESULT_FAILED.
 *
 * \xmlonly
 * <requirements>
 *   <requirement name="Header">playback.h (include k4arecord/playback.h)</requirement>
 *   <requirement name="Library">k4arecord.lib</requirement>
 *   <requirement name="DLL">k4arecord.dll</requirement>
 * </requirements>
 * \endxmlonly
 */
K4ARECORD_EXPORT k4a_buffer_result_t k4a_playback_get_attachment(k4a_playback_t playback_handle,
                                                                 const char *file_name,
                                                                 uint8_t *data,
                                                                 size_t *data_size);

/** Read the next capture in the recording sequence.
 *
 * \param playback_handle
 * Handle obtained by k4a_playback_open().
 *
 * \param capture_handle
 * If successful this contains a handle to a capture object. Caller must call k4a_capture_release() when its done using
 * this capture
 *
 * \returns
 * ::K4A_STREAM_RESULT_SUCCEEDED if a capture is returned, or ::K4A_STREAM_RESULT_EOF if the end of the recording is
 * reached. All other failures will return ::K4A_STREAM_RESULT_FAILED.
 *
 * \relates k4a_playback_t
 *
 * \remarks
 * k4a_playback_get_next_capture() always returns the next capture in sequence after the most recently returned capture.
 *
 * \remarks
 * The first call to k4a_playback_get_next_capture() after k4a_playback_seek_timestamp() will return the capture
 * in the recording closest to the seek time with an image timestamp greater than or equal to the seek time.
 *
 * \remarks
 * If a call was made to k4a_playback_get_previous_capture() that returned ::K4A_STREAM_RESULT_EOF, the playback
 * position is at the beginning of the stream and k4a_playback_get_next_capture() will return the first capture in the
 * recording.
 *
 * \remarks
 * Capture objects returned by the playback API will always contain at least one image, but may have images missing if
 * frames were dropped in the original recording. When calling k4a_capture_get_color_image(),
 * k4a_capture_get_depth_image(), or k4a_capture_get_ir_image(), the image should be checked for NULL.
 *
 * \xmlonly
 * <requirements>
 *   <requirement name="Header">playback.h (include k4arecord/playback.h)</requirement>
 *   <requirement name="Library">k4arecord.lib</requirement>
 *   <requirement name="DLL">k4arecord.dll</requirement>
 * </requirements>
 * \endxmlonly
 */
K4ARECORD_EXPORT k4a_stream_result_t k4a_playback_get_next_capture(k4a_playback_t playback_handle,
                                                                   k4a_capture_t *capture_handle);

/** Read the previous capture in the recording sequence.
 *
 * \param playback_handle
 * Handle obtained by k4a_playback_open().
 *
 * \param capture_handle
 * If successful this contains a handle to a capture object. Caller must call k4a_capture_release() when its done using
 * this capture.
 *
 * \returns
 * ::K4A_STREAM_RESULT_SUCCEEDED if a capture is returned, or ::K4A_STREAM_RESULT_EOF if the start of the recording is
 * reached. All other failures will return ::K4A_STREAM_RESULT_FAILED.
 *
 * \relates k4a_playback_t
 *
 * \remarks
 * k4a_playback_get_previous_capture() always returns the previous capture in the sequence before the most
 * recently returned capture.
 *
 * \remarks
 * If a call was made to k4a_playback_get_next_capture() that returned ::K4A_STREAM_RESULT_EOF, the playback position
 * is at the end of the stream and k4a_playback_get_previous_capture() will return the last capture in
 * the recording.
 *
 * \remarks
 * The first call to k4a_playback_get_previous_capture() after k4a_playback_seek_timestamp() will return the
 * capture in the recording closest to the seek time with all image timestamps less than the seek time.
 *
 * \remarks
 * Capture objects returned by this API will always contain at least one image, but may have images missing if frames
 * were dropped in the original recording. When calling k4a_capture_get_color_image(), k4a_capture_get_depth_image(), or
 * k4a_capture_get_ir_image(), the image should be checked for NULL.
 *
 * \xmlonly
 * <requirements>
 *   <requirement name="Header">playback.h (include k4arecord/playback.h)</requirement>
 *   <requirement name="Library">k4arecord.lib</requirement>
 *   <requirement name="DLL">k4arecord.dll</requirement>
 * </requirements>
 * \endxmlonly
 */
K4ARECORD_EXPORT k4a_stream_result_t k4a_playback_get_previous_capture(k4a_playback_t playback_handle,
                                                                       k4a_capture_t *capture_handle);

/** Read the next IMU sample in the recording sequence.
 *
 * \param playback_handle
 * Handle obtained by k4a_playback_open().
 *
 * \param imu_sample
 * The location to write the IMU sample.
 *
 * \returns
 * ::K4A_STREAM_RESULT_SUCCEEDED if a sample is returned, or ::K4A_STREAM_RESULT_EOF if the end of the recording is
 * reached. All other failures will return ::K4A_STREAM_RESULT_FAILED.
 *
 * \relates k4a_playback_t
 *
 * \remarks
 * k4a_playback_get_next_imu_sample() always returns the IMU sample after the most recently returned sample.
 *
 * \remarks
 * If a call was made to k4a_playback_get_previous_imu_sample() which returned ::K4A_STREAM_RESULT_EOF, then the
 * playback position is at the beginning of the recording and k4a_playback_get_next_imu_sample() will return the first
 * IMU sample in the recording.
 *
 * \remarks
 * The first call to k4a_playback_get_next_imu_sample() after k4a_playback_seek_timestamp() will return the IMU
 * sample in the recording closest to the seek time with a timestamp greater than or equal to the seek time.
 *
 * \xmlonly
 * <requirements>
 *   <requirement name="Header">playback.h (include k4arecord/playback.h)</requirement>
 *   <requirement name="Library">k4arecord.lib</requirement>
 *   <requirement name="DLL">k4arecord.dll</requirement>
 * </requirements>
 * \endxmlonly
 */
K4ARECORD_EXPORT k4a_stream_result_t k4a_playback_get_next_imu_sample(k4a_playback_t playback_handle,
                                                                      k4a_imu_sample_t *imu_sample);

/** Read the previous IMU sample in the recording sequence.
 *
 * \param playback_handle
 * Handle obtained by k4a_playback_open().
 *
 * \param imu_sample [OUT]
 * The location to write the IMU sample.
 *
 * \returns
 * ::K4A_STREAM_RESULT_SUCCEEDED if a sample is returned, or ::K4A_STREAM_RESULT_EOF if the start of the recording is
 * reached. All other failures will return ::K4A_STREAM_RESULT_FAILED.
 *
 * \relates k4a_playback_t
 *
 * \remarks
 * k4a_playback_get_previous_imu_sample() always returns the IMU sample before the most recently returned sample.
 *
 * \remarks
 * If a call was made to to k4a_playback_get_next_imu_sample() which returned ::K4A_STREAM_RESULT_EOF, then the playback
 * position is at the end of the recording and k4a_playback_get_previous_imu_sample() will return the last IMU sample in
 * the recording.
 *
 * \remarks
 * The first call to k4a_playback_get_previous_imu_sample() after k4a_playback_seek_timestamp() will return the
 * IMU sample closest to the seek time with a timestamp less than the seek time.
 *
 * \xmlonly
 * <requirements>
 *   <requirement name="Header">playback.h (include k4arecord/playback.h)</requirement>
 *   <requirement name="Library">k4arecord.lib</requirement>
 *   <requirement name="DLL">k4arecord.dll</requirement>
 * </requirements>
 * \endxmlonly
 */
K4ARECORD_EXPORT k4a_stream_result_t k4a_playback_get_previous_imu_sample(k4a_playback_t playback_handle,
                                                                          k4a_imu_sample_t *imu_sample);

/** Read the next data block of a track with the given track name.
 *
 * \param playback_handle
 * Handle obtained by k4a_playback_open().
 *
 * \param track_name
 * The track name defines the track that you want to get the next data block from.
 *
 * \param data_block_handle
 * The location to write the data block.
 *
 * \returns
 * ::K4A_STREAM_RESULT_SUCCEEDED if a data block is returned, or ::K4A_STREAM_RESULT_EOF if the end of the recording is
 * reached. All other failures will return ::K4A_STREAM_RESULT_FAILED.
 *
 * \relates k4a_playback_t
 *
 * \remarks
 * k4a_playback_get_next_data_block() always returns the data block after the most recently returned data block.
 *
 * \remarks
 * If a call was made to k4a_playback_get_previous_data_block() which returned ::K4A_STREAM_RESULT_EOF, then the
 * playback position is at the beginning of the recording and k4a_playback_get_next_data_block() will return the first
 * data block in the recording.
 *
 * \remarks
 * The first call to k4a_playback_get_next_data_block() after k4a_playback_seek_timestamp() will return the data
 * block in the recording closest to the seek time with a timestamp greater than or equal to the seek time.
 *
 * \remarks
 * The k4a_playback_get_next_data_block is allowed to move the default track as well when passing in the default track
 * names: "DEPTH", "IR", "COLOR", "IMU". However, but it will break the timestamp synchronization among DEPTH/IR/COLOR
 * tracks. Once k4a_playback_get_next_data_block is called, the k4a_playback_get_next_capture and
 * k4a_playback_get_previous_capture API will return failure until k4a_playback_seek_timestamp API is called afterwards
 * to realign the timestamps.
 *
 * \remarks
 * If the call is successful, callers must call k4a_playback_data_block_release() to return the allocated memory for
 * data_block_handle.
 *
 * \xmlonly
 * <requirements>
 *   <requirement name="Header">playback.h (include k4arecord/playback.h)</requirement>
 *   <requirement name="Library">k4arecord.lib</requirement>
 *   <requirement name="DLL">k4arecord.dll</requirement>
 * </requirements>
 * \endxmlonly
 */
K4ARECORD_EXPORT k4a_stream_result_t k4a_playback_get_next_data_block(k4a_playback_t playback_handle,
                                                                      const char *track_name,
                                                                      k4a_playback_data_block_t *data_block_handle);

/** Read the previous data block of a track with the given track name.
 *
 * \param playback_handle
 * Handle obtained by k4a_playback_open().
 *
 * \param track_name
 * The track name defines the track that you want to get the next data block from.
 *
 * \param data_block_handle
 * The location to write the data block.
 *
 * \returns
 * ::K4A_STREAM_RESULT_SUCCEEDED if a sample is returned, or ::K4A_STREAM_RESULT_EOF if the start of the recording is
 * reached. All other failures will return ::K4A_STREAM_RESULT_FAILED.
 *
 * \relates k4a_playback_t
 *
 * \remarks
 * k4a_playback_get_previous_data_block() always returns the data block before the most recently returned data block.
 *
 * \remarks
 * If a call was made to to k4a_playback_get_next_data_block() which returned ::K4A_STREAM_RESULT_EOF, then the playback
 * position is at the end of the recording and k4a_playback_get_previous_data_block() will return the last data block in
 * the recording.
 *
 * \remarks
 * The first call to k4a_playback_get_previous_data_block() after k4a_playback_seek_timestamp() will return the
 * data block closest to the seek time with a timestamp less than the seek time.
 *
 * \remarks
 * If the call is successful, callers must call k4a_playback_data_block_release() to return the allocated memory for
 * data_block_handle.
 *
 * \remarks
 * The k4a_playback_get_next_data_block is allowed to move the default track as well when passing in the default track
 * names: "DEPTH", "IR", "COLOR", "IMU". However, but it will break the timestamp synchronization among DEPTH/IR/COLOR
 * tracks. Once k4a_playback_get_previous_data_block is called, the k4a_playback_get_next_capture and
 * k4a_playback_get_previous_capture API will return failure until k4a_playback_seek_timestamp API is called afterwards
 * to realign the timestamps.
 *
 * \xmlonly
 * <requirements>
 *   <requirement name="Header">playback.h (include k4arecord/playback.h)</requirement>
 *   <requirement name="Library">k4arecord.lib</requirement>
 *   <requirement name="DLL">k4arecord.dll</requirement>
 * </requirements>
 * \endxmlonly
 */
K4ARECORD_EXPORT k4a_stream_result_t k4a_playback_get_previous_data_block(k4a_playback_t playback_handle,
                                                                          const char *track_name,
                                                                          k4a_playback_data_block_t *data_block_handle);

/** Seek to a specific timestamp within a recording.
 *
 * \param playback_handle
 * Handle obtained by k4a_playback_open().
 *
 * \param offset_usec
 * The timestamp offset to seek to relative to \p origin
 *
 * \param origin
 * Specifies if the seek operation should be done relative to the beginning or end of the recording.
 *
 * \returns
 * ::K4A_RESULT_SUCCEEDED if the seek operation was successful, or ::K4A_RESULT_FAILED if an error occured. The current
 * seek position is left unchanged if a failure is returned.
 *
 * \relates k4a_playback_t
 *
 * \remarks
 * The first call to k4a_playback_get_next_capture() after k4a_playback_seek_timestamp() will return the first capture
 * containing an image timestamp greater than or equal to the seek time.
 *
 * \remarks
 * The first call to k4a_playback_get_previous_capture() after k4a_playback_seek_timestamp() will return the first
 * capture with all image timestamps less than the seek time.
 *
 * \remarks
 * The first call to k4a_playback_get_next_imu_sample() after k4a_playback_seek_timestamp() will return the first imu
 * sample with a timestamp greter than or equal to the seek time.
 *
 * \remarks
 * The first call to k4a_playback_get_previous_imu_sample() after k4a_playback_seek_timestamp() will return the first
 * imu sample with a timestamp less than the seek time.
 *
 * \xmlonly
 * <requirements>
 *   <requirement name="Header">playback.h (include k4arecord/playback.h)</requirement>
 *   <requirement name="Library">k4arecord.lib</requirement>
 *   <requirement name="DLL">k4arecord.dll</requirement>
 * </requirements>
 * \endxmlonly
 */
K4ARECORD_EXPORT k4a_result_t k4a_playback_seek_timestamp(k4a_playback_t playback_handle,
                                                          int64_t offset_usec,
                                                          k4a_playback_seek_origin_t origin);

/** Gets the last timestamp in a recording.
 *
 * \param playback_handle
 * Handle obtained by k4a_playback_open().
 *
 * \returns
 * The timestamp of the last capture image or IMU sample in microseconds.
 *
 * \relates k4a_playback_t
 *
 * \remarks
 * Recordings start at timestamp 0, and end at the timestamp returned by k4a_playback_get_last_timestamp_usec().
 *
 * \xmlonly
 * <requirements>
 *   <requirement name="Header">playback.h (include k4arecord/playback.h)</requirement>
 *   <requirement name="Library">k4arecord.lib</requirement>
 *   <requirement name="DLL">k4arecord.dll</requirement>
 * </requirements>
 * \endxmlonly
 */
K4ARECORD_EXPORT uint64_t k4a_playback_get_last_timestamp_usec(k4a_playback_t playback_handle);

/** Closes a recording playback handle.
 *
 * \param playback_handle
 * Handle obtained by k4a_playback_open().
 *
 * \headerfile playback.h <k4arecord/playback.h>
 *
 * \relates k4a_playback_t
 *
 * \xmlonly
 * <requirements>
 *   <requirement name="Header">playback.h (include k4arecord/playback.h)</requirement>
 *   <requirement name="Library">k4arecord.lib</requirement>
 *   <requirement name="DLL">k4arecord.dll</requirement>
 * </requirements>
 * \endxmlonly
 */
K4ARECORD_EXPORT void k4a_playback_close(k4a_playback_t playback_handle);

<<<<<<< HEAD
/** Get the data block timestamp in microseconds
 *
 * \param data_block_handle
 * Handle of the data block for which the get operation is performed on.
 *
 * \remarks
 * Returns the timestamp of the data block.
 *
 * \returns
 * If the \p data_block_handle is invalid or if no timestamp was set for the data block,
 * this function will return 0. It is also possible for 0 to be a valid timestamp originating from the beginning
 * of a recording.
 *
 * \relates k4a_playback_data_block_t
 *
 * \xmlonly
 * <requirements>
 *   <requirement name="Header">playback.h (include k4arecord/playback.h)</requirement>
 *   <requirement name="Library">k4arecord.lib</requirement>
 *   <requirement name="DLL">k4arecord.dll</requirement>
 * </requirements>
 * \endxmlonly
 */
K4ARECORD_EXPORT uint64_t k4a_playback_data_block_get_timestamp_usec(k4a_playback_data_block_t data_block_handle);

/** Get the data block buffer size.
 *
 * \param data_block_handle
 * Handle of the data block for which the get operation is performed on.
 *
 * \remarks
 * Returns the buffer size of the data block.
 *
 * \returns
 * The function will return 0 if there is an error, and will normally return the data block buffer size.
 *
 * \relates k4a_playback_data_block_t
 *
 * \xmlonly
 * <requirements>
 *   <requirement name="Header">playback.h (include k4arecord/playback.h)</requirement>
 *   <requirement name="Library">k4arecord.lib</requirement>
 *   <requirement name="DLL">k4arecord.dll</requirement>
 * </requirements>
 * \endxmlonly
 */
K4ARECORD_EXPORT size_t k4a_playback_data_block_get_buffer_size(k4a_playback_data_block_t data_block_handle);

/** Get the data block buffer.
 *
 * \param data_block_handle
 * Handle of the data block for which the get operation is performed on.
 *
 * \remarks
 * Use this buffer to access the data block data.
 *
 * \returns
 * The function will return NULL if there is an error, and will normally return a pointer to the data block buffer.
 *
 * \relates k4a_playback_data_block_t
 *
 * \xmlonly
 * <requirements>
 *   <requirement name="Header">playback.h (include k4arecord/playback.h)</requirement>
 *   <requirement name="Library">k4arecord.lib</requirement>
 *   <requirement name="DLL">k4arecord.dll</requirement>
 * </requirements>
 * \endxmlonly
 */
K4ARECORD_EXPORT uint8_t *k4a_playback_data_block_get_buffer(k4a_playback_data_block_t data_block_handle);

/** Release the data block
 *
 * \param data_block_handle
 * Handle of the data block for which the get operation is performed on.
 *
 * \remarks
 * Release the memory of the data block. A caller must not access the object after it is released.
 *
 * \relates k4a_playback_data_block_t
 *
 * \xmlonly
 * <requirements>
 *   <requirement name="Header">playback.h (include k4arecord/playback.h)</requirement>
 *   <requirement name="Library">k4arecord.lib</requirement>
 *   <requirement name="DLL">k4arecord.dll</requirement>
 * </requirements>
 * \endxmlonly
 */
K4ARECORD_EXPORT void k4a_playback_data_block_release(k4a_playback_data_block_t data_block_handle);
=======
/**
 * @}
 */
>>>>>>> b489eaa4

#ifdef __cplusplus
} // extern "C"
#endif

#endif /* K4A_PLAYBACK_H */<|MERGE_RESOLUTION|>--- conflicted
+++ resolved
@@ -718,7 +718,6 @@
  */
 K4ARECORD_EXPORT void k4a_playback_close(k4a_playback_t playback_handle);
 
-<<<<<<< HEAD
 /** Get the data block timestamp in microseconds
  *
  * \param data_block_handle
@@ -809,11 +808,10 @@
  * \endxmlonly
  */
 K4ARECORD_EXPORT void k4a_playback_data_block_release(k4a_playback_data_block_t data_block_handle);
-=======
+
 /**
  * @}
  */
->>>>>>> b489eaa4
 
 #ifdef __cplusplus
 } // extern "C"
