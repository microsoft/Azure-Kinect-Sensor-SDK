--- conflicted
+++ resolved
@@ -179,11 +179,7 @@
     /** Frame rate used to record the color and depth camera. */
     k4a_fps_mode_info_t fps_mode_info;
 
-<<<<<<< HEAD
-    /** Vender Id, Device Id and device Capabilities. */
-=======
     /** Vendor Id, Device Id and device Capabilities. */
->>>>>>> e2e7aa60
     k4a_device_info_t device_info;
 
     /** True if the recording contains Color camera frames. */
